--- conflicted
+++ resolved
@@ -75,183 +75,6 @@
         identifier.update(kwargs)
 
         if isinstance(deviceNameOrData,pandas.DataFrame) or isinstance(deviceNameOrData,dask.dataframe.DataFrame):
-<<<<<<< HEAD
-
-            rawData=deviceNameOrData
-
-        else:
-<<<<<<< HEAD
-            raise ValueError("deviceNameOrData must be a dask/pandas dataframe")
-
-
-        return singlePointTurbulenceStatistics(rawData = rawData, metadata=identifier, isMissingData=isMissingData)
-
-    #
-    # def singlePointStatisticsFromSonicData(self, data, samplingWindow, isMissingData=False):
-    #     """
-    #     This method returns turbulence calculator from a given data and sampling window.
-    #
-    #     Parameters
-    #     ----------
-    #
-    #     data : pandas.DataFrame/dask.dataframe
-    #         The raw data for the calculations.
-    #
-    #     samplingWindow : str
-    #         The desirable sampling window.
-    #
-    #     isMissingData : bool, optional, default False
-    #         A flag if there is a missing data to compute accordingly.
-    #
-    #     Returns
-    #     -------
-    #     singlePointTurbulenceStatistics
-    #         A turbulence calculator of the given data.
-    #     """
-    #     identifier = {'samplingWindow': samplingWindow}
-    #
-    #     return singlePointTurbulenceStatistics(rawData=data, metadata={}, identifier=identifier, isMissingData=isMissingData)
-    #
-    #
-    # def singlePointStatistics(self, data=None, projectName=None, **kwargs):
-    #     if data is not None:
-    #         return self.singlePointStatisticsFromSonicData(data=data, **kwargs)
-    #     elif projectName is not None:
-    #         return self.singlePointTurbulenceStatisticsFromDB(projectName=projectName, **kwargs)
-    #     else:
-    #         raise ValueError("'data' argument or 'projectName' argument must be delivered")
-    #
-    #
-=======
-            raise ValueError("'data' argument or 'projectName' argument must be delivered")
-
-
-
-
-
-
-
-
-
-
-
-
-
-
-
-
-
-
-def getSinglePointTurbulenceStatisticsFromDB(project,
-                                          stationName,
-                                          height,
-                                          samplingWindow,
-                                          start,
-                                          end,
-                                          inmemory=False,
-                                          isMissingData=False, **kwargs):
-    """
-    This method loads the raw data that corresponds to the requirements (projectName, station, instrument.. ) and
-    creates a turbulence calculator with the desirable sampling window.
-
-
-    Parameters
-    ----------
-    projectName : str
-        The name of the project.
-
-    samplingWindow : str
-        The desirable sampling window.
-
-    start : str/pandas.Timestamp
-        Datetime of the begin.
-
-    end : str/pandas.Timestamp
-        Datetime of the end.
-
-    inmemory : bool, positional, default False
-        A flag of whether or not to use pandas.
-
-    isMissingData : bool, positional, default False
-        A flag if there is a missing data to compute accordingly.
-
-    kwargs :
-        Other query arguments.
-
-    Returns
-    -------
-    singlePointTurbulenceStatistics
-        A turbulence calculator of the loaded raw data.
-    """
-
-
-    identifier = {'projectName': project.getProjectName(),
-                  'samplingWindow': samplingWindow,
-                  'station': None,
-                  'instrument': None,
-                  'height': None,
-                  'start': start,
-                  'end': end
-                  }
-    identifier.update(kwargs)
-
-    projectData = project.getMetadata()[['height', 'instrument', 'station']].drop_duplicates()
-    rawData     = project.getSonicData(stationName=stationName,
-                                            height=height,
-                                            inmemory=inmemory,
-                                            start=start,
-                                            end=end,
-                                            **kwargs)
-
-
-    if identifier['station'] is not None:
-        stationData = projectData.query("station=='%s'" % identifier['station']).iloc[0]
-        identifier['buildingHeight'] = stationData.get('buildingHeight', None)
-        identifier['averagedHeight'] = stationData.get('averagedHeight', None)
-
-    return singlePointTurbulenceStatistics(rawData = rawData, metadata=projectData, identifier=identifier, isMissingData=isMissingData)
-
-
-def getSinglePointStgetStisticsFromSonicData(self, data, samplingWindow, isMissingData=False):
-    """
-    This method returns turbulence calculator from a given data and sampling window.
-
-    Parameters
-    ----------
-
-    data : pandas.DataFrame/dask.dataframe
-        The raw data for the calculations.
-
-    samplingWindow : str
-        The desirable sampling window.
-
-    isMissingData : bool, optional, default False
-        A flag if there is a missing data to compute accordingly.
-
-    Returns
-    -------
-    singlePointTurbulenceStatistics
-        A turbulence calculator of the given data.
-    """
-    identifier = {'samplingWindow': samplingWindow}
-
-    return singlePointTurbulenceStatistics(rawData=data, metadata={}, identifier=identifier, isMissingData=isMissingData)
-
-
-def getSinglePointStatistics(self, data=None, project=None, **kwargs):
-    if data is not None:
-        return self.singlePointStatisticsFromSonicData(data=data, **kwargs)
-    elif project is not None:
-        return self.singlePointTurbulenceStatisticsFromDB(project, **kwargs)
-    else:
-        raise ValueError("'data' argument or 'projectName' argument must be delivered")
-
-
-
-
-
->>>>>>> c8d9ea77f73852c66b87efa24554ffa2b9b9e543
-=======
 
             rawData=deviceNameOrData
 
@@ -296,5 +119,4 @@
     #     else:
     #         raise ValueError("'data' argument or 'projectName' argument must be delivered")
     #
-    #
->>>>>>> acad47a4
+    #