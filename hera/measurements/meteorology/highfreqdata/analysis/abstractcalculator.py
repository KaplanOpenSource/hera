--- conflicted
+++ resolved
@@ -12,25 +12,16 @@
     _AllCalculatedParams = None
     _InMemoryAvgRef = None
     _Karman = 0.4
-    _saveProperties = None
+    _saveProperties = {'dataFormat': None}
 
-<<<<<<< HEAD
-<<<<<<< HEAD
-=======
->>>>>>> acad47a4
     def __init__(self, rawData, metadata):
         if type(rawData) == pandas.DataFrame:
-=======
-    def __init__(self, rawData, metadata, identifier):
-        if isinstance(rawData,pandas.DataFrame):
->>>>>>> c8d9ea77f73852c66b87efa24554ffa2b9b9e543
             self._DataType = 'pandas'
-        elif isinstance(rawData,dask.dataframe.core.DataFrame):
+        elif type(rawData) == dask.dataframe.core.DataFrame:
             self._DataType = 'dask'
         else:
             raise ValueError("'rawData' type must be 'pandas.DataFrame' or 'dask.dataframe.core.DataFrame'.\nGot '%s'." % type(rawData))
 
-        self._saveProperties = {'dataFormat': 'parquet'}
         self._RawData = rawData
         self._metadata = metadata
         self._TemporaryData = pandas.DataFrame()
@@ -67,28 +58,10 @@
         """
         Setting the parameters for handling the saving part.
 
-        Parameters
-        ----------
-
-        dataFormat: str
-            The format to save the data to.
-            can be:
-                * HDF
-                * parquet    (default).
-                * JSON_pandas
-
-
-        kwargs:
-            Other arguments required for saving the data to the specific dataFormat.
-
-        Return
-        ------
-            None
-
+        :param dataFormat: The format to save the data to.
+        :param kwargs: Other arguments required for saving the data to the specific dataFormat.
+        :return:
         """
-        if dataFormat not in ['parquet','HDF','JSON_pandas']:
-            raise ValueError(f"dataFormat must be parquet, HDF or JSON_pandas: not {dataFormat}")
-
         self._saveProperties['dataFormat'] = dataFormat
         self._saveProperties.update(kwargs)
 
@@ -124,20 +97,6 @@
         self._updateInMemoryAvgRef(df)
 
     def compute(self, mode='not_from_db_and_not_save'):
-        """
-            Computes all the calculations that were requested.
-
-            Allows storing the data as a cache in the database.
-
-        Parameters
-        -----------
-
-        mode: str
-
-        :return:
-            dask.dataFrame or pandas.dataFrame
-        """
-
         if self._TemporaryData.columns.empty:
             raise ValueError("Parameters have not been calculated yet.")
 
