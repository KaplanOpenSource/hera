--- conflicted
+++ resolved
@@ -1,15 +1,20 @@
-import hera.datalayer.project
-
-import pydoc
-
-class DataLayer(hera.datalayer.project.ProjectMultiDBPublic):
+import os
+import json
+import pandas
+import dask.dataframe
+from .parserClasses import *
+from ... import datalayer
+from .analytics.turbulencecalculator import TurbulenceCalculator
+from ...datalayer.document.metadataDocument import nonDBMetadata
+import warnings
+
+
+class DataLayer(object):
     _DataSource = None
     _parser = None
     _docType = 'meteorological'
     _partitionSize = "100Mb"
 
-<<<<<<< HEAD
-=======
     def __init__(self, DataSource):
         self._DataSource = DataSource
         self._parser = globals()['Parser_%s' % self._DataSource]
@@ -125,41 +130,31 @@
         return [nonDBMetadata(loaded_dask, **kwargs)]
 
     def LoadData(self, newdata_path, outputpath, projectName, metadatafile=None, station_column='stn_name', time_column='time_obs', **metadata):
->>>>>>> c7039695
-
-    def __init__(self, DataSource, projectName, publicProjectName, databaseNameList=None, useAll=False):
-        """
-            Initialization of the datalayer.
+
+        """
+            This function load data from file to database:
+
 
         Parameters
         ----------
 
-        DataSource: str
-                The name of the parser to load the data.
-
-        projectName: str
-                The project name at the local database(s).
-        publicProjectName: str
-                The project name at the public DB.
-        databaseNameList: list
-                A list of databases to search in.
-        useAll: bool
-                If true, return the first results.
-        """
-        super().__init__(projectName=projectName,
-                         publicProjectName=publicProjectName,
-                         databaseNameList=databaseNameList,
-                         useAll=useAll)
-        self.logger.info(f"Initializing a multiDBPublic project with name {projectName} and public name: {publicProjectName}")
-        self._DataSource = DataSource
-        classpath = f"hera.measurements.meteorological.parserClasses.Parser_{DataSource}"
-        parserCls = pydoc.locate(classpath)
-        self.logger.debug(f"Parser class is {classpath}")
-        self._parser = parserCls()
-
-<<<<<<< HEAD
-    def getDocFromDB(self, resource=None, dataFormat=None, **desc):
-=======
+        newdata_path : string
+            the path to the new data. in future might also be a web address.
+        outputpath : string
+            Destination folder path for saving files
+        projectName : string
+            The project to which the data is associated. Will be saved in Matadata
+        metadatafile : string
+            The path to a metadata file, if exist
+        station_column : string
+            The name of the 'Station Name' column, for the groupby method.  default 'stn_name'
+        time_column : string
+            The name of the Time column for indexing. default 'time_obs'
+        metadata : dict, optional
+            These parameters will be added into the metadata desc.
+
+        """
+
         metadata['DataSource'] = self._DataSource
 
         # 1- load the data #
@@ -235,30 +230,31 @@
 
     def getDocFromDB(self, projectName, resource=None, dataFormat=None, station=None, instrument=None, height=None, **kwargs):
 
->>>>>>> c7039695
-        """
-            Loads the data from the DB with the data source
-
-        :param resource: str
-                The resource to query on.
-        :param dataFormat: str
-                The dataFormat to query on.
-        :param desc: dict
-                MongoDB querying
-        :return: list
-                The doc list.
-        """
-<<<<<<< HEAD
-        desc['DataSource'] = self._DataSource
-        docList = self.getMeasurementsDocuments(resource=resource,
-                                                dataFormat=dataFormat,
-                                                type=self._docType,
-                                                **desc)
-        return docList
-
-    def getDocFromFile(self, **kwargs):
-        pass
-=======
+        """
+        This function returns a list of 'doc' objects from the database that matches the requested query
+
+        parameters
+        ----------
+        projectName: String
+            The project to which the data is associated
+        resource: String/dict/JSON
+            The resource of the data
+        dataFormat: String
+            The data format
+        station: String
+            The name of the requested station. default None
+        instrument: String
+            The name of the requested instrument. default None
+        height: String/int
+            The requested height. default None
+        kwargs : dict
+            Other properties for query
+
+        returns
+        -------
+        docList : List
+
+        """
         if station is not None:
             kwargs['station'] = station
         if instrument is not None:
@@ -539,10 +535,12 @@
                   }
 
     return TurbulenceCalculator(rawData=data, metadata={}, identifier=identifier, isMissingData=isMissingData)
->>>>>>> c7039695
-
-    def parse(self, **kwargs):
-        return self._parser().parse(**kwargs)
-
-    def loadData(self, **kwargs):
-        pass
+
+
+def getTurbulenceCalculator(data=None, projectName=None, **kwargs):
+    if data is not None:
+        return getTurbulenceCalculatorFromData(data=data, **kwargs)
+    elif projectName is not None:
+        return getTurbulenceCalculatorFromDB(projectName=projectName, **kwargs)
+    else:
+        raise ValueError("'data' argument or 'projectName' argument must be delivered")