--- conflicted
+++ resolved
@@ -62,11 +62,7 @@
                   }
     identifier.update(kwargs)
 
-<<<<<<< HEAD
     projectData = datalayer.Project(projectName=projectName).getMetadata()[['height', 'instrument', 'station']].drop_duplicates()
-=======
-    projectData = datalayer.Projects(projectName=projectName).getMetadata()[['station','instrument', 'height']].drop_duplicates()
->>>>>>> 7aed96d1
 
     if identifier['station'] is not None:
         stationData = projectData.query("station=='%s'" % identifier['station']).iloc[0]
