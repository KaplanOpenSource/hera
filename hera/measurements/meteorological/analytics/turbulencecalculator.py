import numpy
import pandas
import dask.dataframe
from scipy.constants import g
from .abstractcalculator import AbstractCalculator


class TurbulenceCalculator(AbstractCalculator):
    _isMissingData = False

    def __init__(self, rawData, metadata, identifier, isMissingData=False):
        self._isMissingData = isMissingData
        super(TurbulenceCalculator, self).__init__(rawData=rawData, metadata=metadata, identifier=identifier)

    def fluctuations(self, inMemory=None):
        """
        Calculates the mean of u,v,w,T,wind_dir and the fluctuations u',v',w',T',wind_dir'.

        Parameters
        ----------
        inMemory : boolean
            Default value is None.

        Returns
        -------
        TurbulenceCalculator
            The object himself.
        """
        if self._InMemoryAvgRef is None:
            self._InMemoryAvgRef = inMemory

        if 'up' not in self._RawData.columns:
            avg = self._RawData
            if self.SamplingWindow is None:
                avg = avg.mean()
                if self._DataType == 'pandas':
                    avg = pandas.DataFrame(avg).T
                    avg.index = [self._RawData.index[0]]
                else:
                    self._RawData = self._RawData.repartition(npartitions=1)
                    avg = pandas.DataFrame(avg.compute()).T
                    avg.index = self._RawData.head(1).index
                    avg = dask.dataframe.from_pandas(avg, npartitions=1)
            else:
                avg = avg.resample(self.SamplingWindow).mean()

            avg = avg.rename(columns={'u': 'u_bar', 'v': 'v_bar', 'w': 'w_bar', 'T': 'T_bar'})

            avg['wind_dir_bar'] = numpy.arctan2(avg['v_bar'], avg['u_bar'])
            avg['wind_dir_bar'] = (2*numpy.pi+avg['wind_dir_bar'])%(2*numpy.pi)
            avg['wind_dir_bar'] = numpy.rad2deg(avg['wind_dir_bar'])

            if self._DataType=='pandas':
                avg['wind_dir_bar'] = avg['wind_dir_bar'].apply(lambda x: 270 - x if 270 - x >= 0 else 630 - x)
            else:
                avg['wind_dir_bar'] = avg['wind_dir_bar'].apply(lambda x: 270 - x if 270 - x >= 0 else 630 - x, meta=(None, 'float64'))

            self._TemporaryData = avg
            self._CalculatedParams += [['u_bar',{}], ['v_bar',{}], ['w_bar',{}], ['T_bar',{}], ['wind_dir_bar', {}]]
            if self._isMissingData:
                self._RawData = self._RawData.merge(avg, how='outer', left_index=True, right_index=True)
                self._RawData = self._RawData.dropna(how='all')
                self._RawData[['u_bar', 'v_bar', 'w_bar', 'T_bar', 'wind_dir_bar']] = self._RawData[['u_bar', 'v_bar', 'w_bar', 'T_bar', 'wind_dir_bar']].ffill()
                self._RawData = self._RawData.dropna(how='any')
            else:
                self._RawData = self._RawData.merge(avg, how='left', left_index=True, right_index=True)
                self._RawData = self._RawData.ffill()

            self._RawData['wind_dir'] = numpy.arctan2(self._RawData['v'], self._RawData['u'])
            self._RawData['wind_dir'] = (2 * numpy.pi + self._RawData['wind_dir']) % (2 * numpy.pi)
            self._RawData['wind_dir'] = numpy.rad2deg(self._RawData['wind_dir'])
            if self._DataType == 'pandas':
                self._RawData['wind_dir'] = self._RawData['wind_dir'].apply(
                    lambda x: 270 - x if 270 - x >= 0 else 630 - x)
            else:
                self._RawData['wind_dir'] = self._RawData['wind_dir'].apply(
                    lambda x: 270 - x if 270 - x >= 0 else 630 - x, meta=(None, 'float64'))

            self._RawData['up'] = self._RawData['u'] - self._RawData['u_bar']
            self._RawData['vp'] = self._RawData['v'] - self._RawData['v_bar']
            self._RawData['wp'] = self._RawData['w'] - self._RawData['w_bar']
            self._RawData['Tp'] = self._RawData['T'] - self._RawData['T_bar']
            self._RawData['wind_dir_p'] = (180-(180-(self._RawData['wind_dir'] - self._RawData['wind_dir_bar']).abs()).abs()).abs()

        return self

    def sigma(self, inMemory=None):
        """


        Parameters
        ----------
        inMemory : boolean
            Default value is None.

        Returns
        -------
        TurbulenceCalculator
            The object himself.
        """
        if self._InMemoryAvgRef is None:
            self._InMemoryAvgRef = inMemory

        if 'sigmaU' not in self._TemporaryData.columns:
            self.fluctuations()

            if self.SamplingWindow is None:
                sigmaU = self._RawData['u'].std()
                sigmaV = self._RawData['v'].std()
                sigmaW = self._RawData['w'].std()
            else:
                sigmaU = self._RawData['u'].resample(self.SamplingWindow).std()
                sigmaV = self._RawData['v'].resample(self.SamplingWindow).std()
                sigmaW = self._RawData['w'].resample(self.SamplingWindow).std()

            self._TemporaryData['sigmaU'] = sigmaU
            self._CalculatedParams.append(['sigmaU',{}])

            self._TemporaryData['sigmaV'] = sigmaV
            self._CalculatedParams.append(['sigmaV',{}])

            self._TemporaryData['sigmaW'] = sigmaW
            self._CalculatedParams.append(['sigmaW',{}])

        return self

    def sigmaH(self, inMemory=None):
        """


        Parameters
        ----------
        inMemory : boolean
            Default value is None.

        Returns
        -------
        TurbulenceCalculator
            The object himself.
        """
        if self._InMemoryAvgRef is None:
            self._InMemoryAvgRef = inMemory

        if 'sigmaH' not in self._TemporaryData.columns:
            self.sigma()
            sigmaH = 0.5*numpy.hypot(self._TemporaryData['sigmaU'], self._TemporaryData['sigmaW'])
            self._TemporaryData['sigmaH'] = sigmaH
            self._CalculatedParams.append(['sigmaH',{}])

        return self

    def sigmaHOverUstar(self, inMemory=None):
        """


        Parameters
        ----------
        inMemory : boolean
            Default value is None.

        Returns
        -------
        TurbulenceCalculator
            The object himself.
        """
        if self._InMemoryAvgRef is None:
            self._InMemoryAvgRef = inMemory

        if 'sigmaHOverUstar' not in self._TemporaryData.columns:
            self.sigmaH()
            self.Ustar()
            sigmaHOverUstar = self._TemporaryData['sigmaH']/self._TemporaryData['Ustar']
            self._TemporaryData['sigmaHOverUstar'] = sigmaHOverUstar
            self._CalculatedParams.append(['sigmaHOverUstar',{}])

        return self

    def sigmaWOverUstar(self, inMemory=None):
        """



        Parameters
        ----------
        inMemory : boolean
            Default value is None.

        Returns
        -------
        TurbulenceCalculator
            The object himself.
        """
        if self._InMemoryAvgRef is None:
            self._InMemoryAvgRef = inMemory

        if 'sigmaWOverUstar' not in self._TemporaryData.columns:
            self.sigma()
            self.Ustar()
            sigmaWOverUstar = self._TemporaryData['sigmaW']/self._TemporaryData['Ustar']
            self._TemporaryData['sigmaWOverUstar'] = sigmaWOverUstar
            self._CalculatedParams.append(['sigmaWOverUstar',{}])

        return self

    def wind_speed(self, inMemory=None):
        """
        Calculates the mean and the std of the horizontal speed.

        Parameters
        ----------
        inMemory : boolean
            Default value is None.

        Returns
        -------
        TurbulenceCalculator
            The object himself.
        """
        if self._InMemoryAvgRef is None:
            self._InMemoryAvgRef = inMemory

        if 'wind_speed_bar' not in self._TemporaryData.columns:
            self.fluctuations()
            wind_speed_bar = numpy.hypot(self._TemporaryData['u_bar'], self._TemporaryData['v_bar'])
            self._TemporaryData['wind_speed_bar'] = wind_speed_bar
            self._CalculatedParams.append(['wind_speed_bar',{}])

        return self

    def wind_dir_std(self, inMemory=None):
        """
        Calculates the std of the wind direction.

        Parameters
        ----------
        inMemory : boolean
            Default value is None.

        Returns
        -------
        TurbulenceCalculator
            The object himself.
        """
        if self._InMemoryAvgRef is None:
            self._InMemoryAvgRef = inMemory

        if 'wind_dir_std' not in self._TemporaryData.columns:
            self.fluctuations()

            std = numpy.square(self._RawData['wind_dir_p'])
            std = std if self.SamplingWindow is None else std.resample(self.SamplingWindow)
            std = numpy.sqrt(std.mean())

            self._TemporaryData['wind_dir_std'] = std
            self._CalculatedParams.append(['wind_dir_std',{}])

        return self

    def sigmaHOverWindSpeed(self, inMemory=None):
        """


        Parameters
        ----------
        inMemory : boolean
            Default value is None.

        Returns
        -------
        TurbulenceCalculator
            The object himself.
        """
        if self._InMemoryAvgRef is None:
            self._InMemoryAvgRef = inMemory

        if 'sigmaHOverWindSpeed' not in self._TemporaryData.columns:
            self.sigmaH()
            self.wind_speed()
            sigmaHOverWindSpeed = self._TemporaryData['sigmaH']/self._TemporaryData['wind_speed_bar']
            self._TemporaryData['sigmaHOverWindSpeed'] = sigmaHOverWindSpeed
            self._CalculatedParams.append(['sigmaHOverWindSpeed',{}])

        return self

    def sigmaWOverWindSpeed(self, inMemory=None):
        """


        Parameters
        ----------
        inMemory : boolean
            Default value is None.

        Returns
        -------
        TurbulenceCalculator
            The object himself.
        """
        if self._InMemoryAvgRef is None:
            self._InMemoryAvgRef = inMemory

        if 'sigmaWOverWindSpeed' not in self._TemporaryData.columns:
            self.sigma()
            self.wind_speed()
            sigmaWOverWindSpeed = self._TemporaryData['sigmaW']/self._TemporaryData['wind_speed_bar']
            self._TemporaryData['sigmaWOverWindSpeed'] = sigmaWOverWindSpeed
            self._CalculatedParams.append(['sigmaWOverWindSpeed',{}])

        return self

    def w3OverSigmaW3(self, inMemory=None):
        """


        Parameters
        ----------
        inMemory : boolean
            Default value is None.

        Returns
        -------
        TurbulenceCalculator
            The object himself.
        """
        if self._InMemoryAvgRef is None:
            self._InMemoryAvgRef = inMemory

        if 'w3OverSigmaW3' not in self._TemporaryData.columns:
            self.w3()
            self.sigma()
            w3OverSigmaW3 = self._TemporaryData['w3']/self._TemporaryData['sigmaW']**3
            self._TemporaryData['w3OverSigmaW3'] = w3OverSigmaW3
            self._CalculatedParams.append(['w3OverSigmaW3',{}])

        return self

    def uStarOverWindSpeed(self, inMemory=None):
        """


        Parameters
        ----------
        inMemory : boolean
            Default value is None.

        Returns
        -------
        TurbulenceCalculator
            The object himself.
        """
        if self._InMemoryAvgRef is None:
            self._InMemoryAvgRef = inMemory

        if 'uStarOverWindSpeed' not in self._TemporaryData.columns:
            self.Ustar()
            self.wind_speed()
            uStarOverWindPeed = self._TemporaryData['Ustar']/self._TemporaryData['wind_speed_bar']
            self._TemporaryData['uStarOverWindSpeed'] = uStarOverWindPeed
            self._CalculatedParams.append(['uStarOverWindSpeed',{}])

        return self

    def uu(self, inMemory=None):
        """
        Calculates the mean of u'*u'.

        Parameters
        ----------
        inMemory : boolean
            Default value is None.

        Returns
        -------
        TurbulenceCalculator
            The object himself.
        """
        if self._InMemoryAvgRef is None:
            self._InMemoryAvgRef = inMemory

        if 'uu' not in self._TemporaryData.columns:
            self.fluctuations()
            if self.SamplingWindow is None:
                uu = (self._RawData['up'] * self._RawData['up']).mean()
            else:
                uu = (self._RawData['up'] * self._RawData['up']).resample(self.SamplingWindow).mean()
            self._TemporaryData['uu'] = uu
            self._CalculatedParams.append(['uu',{}])

        return self

    def vv(self, inMemory=None):
        """
        Calculates the mean of v'*v'.

        Parameters
        ----------
        inMemory : boolean
            Default value is None.

        Returns
        -------
        TurbulenceCalculator
            The object himself.
        """
        if self._InMemoryAvgRef is None:
            self._InMemoryAvgRef = inMemory

        if 'vv' not in self._TemporaryData.columns:
            self.fluctuations()
            if self.SamplingWindow is None:
                vv = (self._RawData['vp'] * self._RawData['vp']).mean()
            else:
                vv = (self._RawData['vp'] * self._RawData['vp']).resample(self.SamplingWindow).mean()
            self._TemporaryData['vv'] = vv
            self._CalculatedParams.append(['vv',{}])

        return self

    def ww(self, inMemory=None):
        """
        Calculates the mean of w'*w'.

        Parameters
        ----------
        inMemory : boolean
            Default value is None.

        Returns
        -------
        TurbulenceCalculator
            The object himself.
        """
        if self._InMemoryAvgRef is None:
            self._InMemoryAvgRef = inMemory

        if 'ww' not in self._TemporaryData.columns:
            self.fluctuations()
            if self.SamplingWindow is None:
                ww = (self._RawData['wp'] * self._RawData['wp']).mean()
            else:
                ww = (self._RawData['wp'] * self._RawData['wp']).resample(self.SamplingWindow).mean()
            self._TemporaryData['ww'] = ww
            self._CalculatedParams.append(['ww',{}])

        return self

    def wT(self, inMemory=None):
        """
        Calculates the mean of w'*T'.

        Parameters
        ----------
        inMemory : boolean
            Default value is None.

        Returns
        -------
        TurbulenceCalculator
            The object himself.
        """
        if self._InMemoryAvgRef is None:
            self._InMemoryAvgRef = inMemory

        if 'wT' not in self._TemporaryData.columns:
            self.fluctuations()
            if self. SamplingWindow is None:
                wT = (self._RawData['wp'] * self._RawData['Tp']).mean()
            else:
                wT = (self._RawData['wp'] * self._RawData['Tp']).resample(self.SamplingWindow).mean()
            self._TemporaryData['wT'] = wT
            self._CalculatedParams.append(['wT',{}])

        return self

    def uv(self, inMemory=None):
        """
        Calculates the mean of u'*v'.

        Parameters
        ----------
        inMemory : boolean
            Default value is None.

        Returns
        -------
        TurbulenceCalculator
            The object himself.
        """
        if self._InMemoryAvgRef is None:
            self._InMemoryAvgRef = inMemory

        if 'uv' not in self._TemporaryData.columns:
            self.fluctuations()
            if self.SamplingWindow is None:
                uv = (self._RawData['up'] * self._RawData['vp']).mean()
            else:
                uv = (self._RawData['up'] * self._RawData['vp']).resample(self.SamplingWindow).mean()
            self._TemporaryData['uv'] = uv
            self._CalculatedParams.append(['uv',{}])

        return self

    def uw(self, inMemory=None):
        """
        Calculates the mean of u'*w'.

        Parameters
        ----------
        inMemory : boolean
            Default value is None.

        Returns
        -------
        TurbulenceCalculator
            The object himself.
        """
        if self._InMemoryAvgRef is None:
            self._InMemoryAvgRef = inMemory

        if 'uw' not in self._TemporaryData.columns:
            self.fluctuations()
            if self.SamplingWindow is None:
                uw = (self._RawData['up'] * self._RawData['wp']).mean()
            else:
                uw = (self._RawData['up'] * self._RawData['wp']).resample(self.SamplingWindow).mean()
            self._TemporaryData['uw'] = uw
            self._CalculatedParams.append(['uw',{}])

        return self

    def vw(self, inMemory=None):
        """
        Calculates the mean of v'*w'.

        Parameters
        ----------
        inMemory : boolean
            Default value is None.

        Returns
        -------
        TurbulenceCalculator
            The object himself.
        """
        if self._InMemoryAvgRef is None:
            self._InMemoryAvgRef = inMemory

        if 'vw' not in self._TemporaryData.columns:
            self.fluctuations()
            if self.SamplingWindow is None:
                vw = (self._RawData['vp'] * self._RawData['wp']).mean()
            else:
                vw = (self._RawData['vp'] * self._RawData['wp']).resample(self.SamplingWindow).mean()
            self._TemporaryData['vw'] = vw
            self._CalculatedParams.append(['vw',{}])

        return self

    def w3(self, inMemory=None):
        """
        Calculates the mean of w'^3.

        Parameters
        ----------
        inMemory : boolean
            Default value is None.

        Returns
        -------
        TurbulenceCalculator
            The object himself.
        """
        if self._InMemoryAvgRef is None:
            self._InMemoryAvgRef = inMemory

        if 'w3' not in self._TemporaryData.columns:
            self.fluctuations()
            if self.SamplingWindow is None:
                www = (self._RawData['wp'] ** 3).mean()
            else:
                www = (self._RawData['wp'] ** 3).resample(self.SamplingWindow).mean()
            self._TemporaryData['w3'] = www
            self._CalculatedParams.append(['w3',{}])

        return self

    def w4(self, inMemory=None):
        """
        Calculates the mean of w'^4.

        Parameters
        ----------
        inMemory : boolean
            Default value is None.

        Returns
        -------
        TurbulenceCalculator
            The object himself.
        """
        if self._InMemoryAvgRef is None:
            self._InMemoryAvgRef = inMemory

        if 'w4' not in self._TemporaryData.columns:
            self.fluctuations()
            if self.SamplingWindow is None:
                wwww = (self._RawData['wp'] ** 4).mean()
            else:
                wwww = (self._RawData['wp'] ** 4).resample(self.SamplingWindow).mean()
            self._TemporaryData['w4'] = wwww
            self._CalculatedParams.append(['w4',{}])

        return self

    def TKE(self, inMemory=None):
        """
        Calculates the turbulence kinetic energy.

        Parameters
        ----------
        inMemory : boolean
            Default value is None.

        Returns
        -------
        TurbulenceCalculator
            The object himself.
        """
        if self._InMemoryAvgRef is None:
            self._InMemoryAvgRef = inMemory

        if 'TKE' not in self._TemporaryData.columns:
            self.uu().vv().ww()
            TKE = 0.5 * (self._TemporaryData['uu'] + self._TemporaryData['vv'] + self._TemporaryData['ww'])
            self._TemporaryData['TKE'] = TKE
            self._CalculatedParams.append(['TKE',{}])

        return self

    def wTKE(self, inMemory=None):
        """

        Parameters
        ----------
        inMemory : boolean
            Default value is None.

        Returns
        -------
        TurbulenceCalculator
            The object himself.
        """
        if self._InMemoryAvgRef is None:
            self._InMemoryAvgRef = inMemory

        if 'wTKE' not in self._TemporaryData.columns:
            self.fluctuations()
            uu = self._RawData['up'] ** 2
            vv = self._RawData['vp'] ** 2
            ww = self._RawData['wp'] ** 2
            wp = self._RawData['wp']
            if self.SamplingWindow is None:
                wTKE = (0.5 * (uu + vv + ww) * wp).mean()
            else:
                wTKE = (0.5 * (uu + vv + ww) * wp).resample(self.SamplingWindow).mean()
            self._TemporaryData['wTKE'] = wTKE
            self._CalculatedParams.append(['wTKE',{}])

        return self

    def Ustar(self, inMemory=None):
        """

        Parameters
        ----------
        inMemory : boolean
            Default value is None.

        Returns
        -------
        TurbulenceCalculator
            The object himself.
        """
        if self._InMemoryAvgRef is None:
            self._InMemoryAvgRef = inMemory

        if 'Ustar' not in self._TemporaryData.columns:
            self.uw().vw()
            Ustar = (self._TemporaryData['uw'] ** 2 + self._TemporaryData['vw'] ** 2) ** 0.25
            self._TemporaryData['Ustar'] = Ustar
            self._CalculatedParams.append(['Ustar',{}])

        return self

    def Rvw(self, inMemory=None):
        """

        Parameters
        ----------
        inMemory : boolean
            Default value is None.

        Returns
        -------
        TurbulenceCalculator
            The object himself.
        """
        if self._InMemoryAvgRef is None:
            self._InMemoryAvgRef = inMemory

        if 'Rvw' not in self._TemporaryData.columns:
            self.vw().vv().ww()
            Rvw = self._TemporaryData['vw'] / numpy.sqrt(self._TemporaryData['vv'] * self._TemporaryData['ww'])
            self._TemporaryData['Rvw'] = Rvw
            self._CalculatedParams.append(['Rvw',{}])

        return self

    def Ruw(self, inMemory=None):
        """

        Parameters
        ----------
        inMemory : boolean
            Default value is None.

        Returns
        -------
        TurbulenceCalculator
            The object himself.
        """
        if self._InMemoryAvgRef is None:
            self._InMemoryAvgRef = inMemory

        if 'Ruw' not in self._TemporaryData.columns:
            self.uw().uu().ww()
            Ruw = self._TemporaryData['uw'] / numpy.sqrt(self._TemporaryData['uu'] * self._TemporaryData['ww'])
            self._TemporaryData['Ruw'] = Ruw
            self._CalculatedParams.append(['Ruw',{}])

        return self

    def MOLength(self, inMemory=None):
        """
        Calculates the Monin-Obukhov length.

        Parameters
        ----------
        inMemory : boolean
            Default value is None.

        Returns
        -------
        TurbulenceCalculator
            The object himself.
        """
        if self._InMemoryAvgRef is None:
            self._InMemoryAvgRef = inMemory

        if 'L' not in self._TemporaryData.columns:
            self.wT().Ustar()
            L = -(self._TemporaryData['T_bar']+273.15) * self._TemporaryData['Ustar'] ** 3 / (
                        self.Karman * g * self._TemporaryData['wT'])
            self._TemporaryData['L'] = L
            self._CalculatedParams.append(['L',{}])

        return self

    def zoL(self, zmd, inMemory=None):
        """

        Parameters
        ----------
        inMemory : boolean
            Default value is None.

        zmd: float
            Height.

        Returns
        -------
        TurbulenceCalculator
            The object himself.
        """
        if self._InMemoryAvgRef is None:
            self._InMemoryAvgRef = inMemory

        i = 1

        while 'zoL%s' % i in self._TemporaryData.columns:
            if ['zoL%s' % i, {'zmd': zmd}] in self._AllCalculatedParams:
                return self
            i += 1

        self.MOLength()
        zoL = zmd / self._TemporaryData['L']
        self._TemporaryData['zoL%s' % i] = zoL
        self._CalculatedParams.append(['zoL%s' % i, {'zmd': zmd}])

        return self

    def zOverL(self, inMemory=None):
        """

        Parameters
        ----------
        inMemory : boolean
            Default value is None.

        Returns
        -------
        TurbulenceCalculator
            The object himself.
        """
        if self._InMemoryAvgRef is None:
            self._InMemoryAvgRef = inMemory

        import warnings
        warnings.warn(
            "Remember that we use the 'buildingHeight' property as the averaged height. Correct by adding this field to the properties")

        if 'zOverL' not in self._TemporaryData.columns:
            self.MOLength()

            H = int(self.Identifier['buildingHeight'])
            instrumentHeight = int(self.Identifier['height'])
            # averagedHeight = H  # see warning.
            averagedHeight = int(self.Identifier['averagedHeight'])
            effectivez = instrumentHeight + H - 0.7 * averagedHeight
            zOverL = effectivez / self._TemporaryData['L']
            self._TemporaryData['zOverL'] = zOverL
            self._CalculatedParams.append(['zOverL',{}])

        return self

    def Lminus1_masked(self, inMemory=None):
        """

        Parameters
        ----------
        inMemory : boolean
            Default value is None.

        Returns
        -------
        TurbulenceCalculator
            The object himself.
        """
        if self._InMemoryAvgRef is None:
            self._InMemoryAvgRef = inMemory

        if 'Lminus1_masked' not in self._TemporaryData.columns:
            self.MOLength()
            mask = ((numpy.abs(self._TemporaryData['wT']) > 0.05) & (numpy.abs(self._TemporaryData['Ustar']) > 0.15))
            maskedData = self._TemporaryData[mask]
            Lminus1_masked = -self.Karman * (g / maskedData['T_bar']) * maskedData['wT'] / maskedData['Ustar'] ** 3
            self._TemporaryData['Lminus1_masked'] = Lminus1_masked
            self._CalculatedParams.append('Lminus1_masked')

        return self

    def StabilityMOLength(self, inMemory=None):
        """
        Calculates the MOlength stability.

        Parameters
        ----------
        inMemory : boolean
            Default value is None.

        Returns
        -------
        TurbulenceCalculator
            The object himself.
        """
        if self._InMemoryAvgRef is None:
            self._InMemoryAvgRef = inMemory

        if 'StabilityMOLength' not in self._TemporaryData.columns:
            self.MOLength()
            stability = self._TemporaryData['L'].apply(self._ClassifyStability) if self._DataType is 'pandas' \
                else self._TemporaryData['L'].apply(self._ClassifyStability, meta='str')
            self._TemporaryData['StabilityMOLength'] = stability

            # Now drop all the fields in which wT <= 0.01 or Ustar <= 0.01
            # dropMethod = lambda x: x['StabilityMOLength'] if (numpy.abs(x['wT']) > 0.01) and (x['Ustar'] > 0.01) else None
            #dropMethod = lambda x: x['StabilityMOLength'] if (x['Ustar'] > 0.15) else None
            #dropMethod = lambda x: x['StabilityMOLength'] if (x['Ustar'] > 0.01) else None
            # self._TemporaryData['StabilityMOLength'] = self._TemporaryData.apply(dropMethod,
            #                                                                      axis=1) if self._DataType is 'pandas' \
            #     else self._TemporaryData.apply(dropMethod, meta='str', axis=1)
            self._CalculatedParams.append(['StabilityMOLength',{}])

        return self

    # ====================================================================
    #								Private
    # ====================================================================

    def _ClassifyStability(self, L):
        """
            According to 1/L categories:
            0 - Very Unstable
            1 - Unstable
            2 - Near Neutral
            3 - Stable
            4 - Very Stable
        """

        # For Z_0=1 (Irwin1979 Table 1)
        ret = 0
        if L is None:
            return "No Stability"
        if 1. / L < -.0875:
            ret = "very unstable"  # very un stable (A)
        elif 1. / L < -0.0081:
            ret = "unstable"  # un stable (C,B)
        elif 1. / L < 0.0081:
            ret = "neutral/near neutral"  # Neutral/Near Neutral (D)
        elif 1. / L < 0.25:  # (Mahrt1999: z/L>O(1)) #(z-d)/L<0.1667 from Delft Conference
            ret = "stable"  # stable (E,F)
        else:
            ret = "very stable"  # very stable (G)

        return ret

    def StrucFunDir(self, tau_range = None, dir1_data = None, u_dir1 = "u_dir1", v_dir1 = "v_dir1", w_dir1 = "w_dir1",
                    dir2_data = None, u_dir2 = "u_dir2", v_dir2 = "v_dir2", w_dir2 = "w_dir2", title = "", inMemory = None):

        """
        Calculates the 2nd order structure function <(ui(t+tau)-ui(t)) * (uj(t+tau)-uj(t))> for a given list of tau values,
        on given directions for ui, uj (which might be different for each temporal window).

        :param tau_range: list of tau values (floats)

        :param dir1_data: pandas dataframe containing the direction vectors on which ui is calculated (index not necessarily
                            with the same frequency as the sampling window, but the sampling window is assumed to divide
                            the index frequency of dir1_data), vectors not necesarily normalized

        :param u_dir1: str name of column in dir1_data containing the x direction of the direction vectors

        :param v_dir1: str name of column in dir1_data containing the y direction of the direction vectors

        :param w_dir1: str name of column in dir1_data containing the z direction of the direction vectors

        :param dir2_data: same for uj - if not given, same directions as in dir1_data will be used

        :param u_dir2: same for uj

        :param v_dir2: same for uj

        :param w_dir2: same for uj

        :param title: title to add for the structure function column in the returned data (see col_names below)

        :param inMemory:
        :return:
        """
        if self._InMemoryAvgRef is None:
            self._InMemoryAvgRef = inMemory

        if dir2_data is None:
            dir2_data = dir1_data
            u_dir2 = u_dir1
            v_dir2 = v_dir1
            w_dir2 = w_dir1

        col_names = {tau:"D" + title + "_" + str(tau) + "s" for tau in tau_range}
        if set(col_names.values()).issubset(set(self._TemporaryData.columns)):
            return self

        self.fluctuations()

        # Extracting the supplied direction data of ui,uj:
        dir1_data_new = dir1_data[[u_dir1,v_dir1,w_dir1]]\
                       .rename(columns = {u_dir1: "u_dir1", v_dir1: "v_dir1", w_dir1: "w_dir1"})\
                       .loc[(dir1_data.index >= self.Identifier["start"]) & (dir1_data.index < self.Identifier["end"])]

        dir2_data_new = dir2_data[[u_dir2, v_dir2, w_dir2]] \
            .rename(columns={u_dir2: "u_dir2", v_dir2: "v_dir2", w_dir2: "w_dir2"}) \
            .loc[(dir2_data.index >= self.Identifier["start"]) & (dir2_data.index < self.Identifier["end"])]

        # Computing the magnitude of the direction vectors and normalizing them:
        dir1_data_new["dir1_mag"] = (dir1_data_new["u_dir1"] ** 2 + dir1_data_new["v_dir1"] ** 2 + dir1_data_new["w_dir1"] ** 2) ** 0.5

        dir1_data_new.loc[:,['u_dir1','v_dir1','w_dir1']] = dir1_data_new.loc[:,['u_dir1','v_dir1','w_dir1']].div(dir1_data_new["dir1_mag"], axis=0)

        dir1_data_new = dir1_data_new.drop(columns = 'dir1_mag')

        dir2_data_new["dir2_mag"] = (dir2_data_new["u_dir2"] ** 2 + dir2_data_new["v_dir2"] ** 2 + dir2_data_new["w_dir2"] ** 2) ** 0.5

        dir2_data_new.loc[:,['u_dir2','v_dir2','w_dir2']] = dir2_data_new.loc[:,['u_dir2','v_dir2','w_dir2']].div(dir2_data_new["dir2_mag"], axis=0)

        dir2_data_new = dir2_data_new.drop(columns = 'dir2_mag')

        # Creating the temporary raw data on which calculations are performed (u,v,w + direction data):
        united_data = self._RawData.merge(dir1_data_new, how = "outer", left_index = True, right_index = True)\
                           .merge(dir2_data_new, how = "outer", left_index = True, right_index = True)\
                           .dropna(how='all')

        united_data[["u_dir1", "v_dir1", "w_dir1", "u_dir2", "v_dir2", "w_dir2"]] = \
            united_data[["u_dir1", "v_dir1", "w_dir1", "u_dir2", "v_dir2", "w_dir2"]].ffill()
<<<<<<< HEAD

        united_data = united_data.dropna(how='any')

=======

        united_data = united_data.dropna(how='any')

>>>>>>> be725f96
        # Computing ui,uj as projections of u,v,w on the direction vectors:
        united_data["ui"] = 0
        united_data["uj"] = 0
        for component in ["u","v","w"]:
            united_data["ui"] += united_data[component] * united_data["%s_dir1" % component]
            united_data["uj"] += united_data[component] * united_data["%s_dir2" % component]

        for tau in tau_range:
            # Computation of <(ui(t+tau)-ui(t)) * (uj(t+tau)-uj(t))>:
            if col_names[tau] not in self._TemporaryData.columns:
                # Computing the data of ui,uj(t+tau):
                data_tau = united_data[["ui","uj"]].reset_index()
                data_tau["Time"] -= pandas.Timedelta(tau, unit="s")
                data_tau = data_tau.set_index("Time").rename(columns = {"ui":"ui_shifted","uj":"uj_shifted"})

                # Drop potentially used columns from last tau:
                to_drop = set(united_data.columns) & {"ui_shifted", "uj_shifted"}
                if bool(to_drop):
                    united_data = united_data.drop(columns = to_drop)

                # Merge data(t) with data(t+tau), repartition (otherwise gets crazy):
                united_data = united_data.merge(data_tau, how = "left", left_index = True, right_index = True).repartition(freq = "1W")
                # Final calculation:
                self._TemporaryData[col_names[tau]] = ((united_data["ui_shifted"] - united_data["ui"]) *\
                                                 (united_data["uj_shifted"] - united_data["uj"])).resample(self.SamplingWindow).mean()
                self._CalculatedParams.append([col_names[tau],{}])

        return self

    def StrucFun(self, tau_range = None, ubar_data = None, u_bar = "u_bar", v_bar = "v_bar", w_bar = "w_bar",
                     mode = "MeanDir", title_additions = "", inMemory = None):

        """
        Calculates (at least 1 component of) the 2nd order structure function <(ui(t+tau)-ui(t)) * (uj(t+tau)-uj(t))>
        for a given list of tau values, with axes aligned with the 3d mean velocity direction.

        :param tau_range: range of tau values

        :param ubar_data: pandas dataframe of externally supplied mean velocity data. Default is the same mean velocity
                            computed using fluctuations. The frequency of ubar_data.index is assumed to be divisible by
                            the sampling window.

        :param u_bar: str name of column in ubar_data that contains the x component of the mean velocity

        :param v_bar: str name of column in ubar_data that contains the y component of the mean velocity

        :param w_bar: str name of column in ubar_data that contains the z component of the mean velocity

        :param mode: either default "MeanDir" or "3dMeanDir"
                        MeanDir - calculate only D11, where the 1 component is aligned with the mean velocity 3d direction
                        3dMeanDir - calculate all 6 components Dij, i,j=1,2,3, where the axes are defined as:
                                    1 - mean velocity direction
                                    2 - a horizontal direction perpendicular to the mean velocity (z cross mean vel dir)
                                    3 - a direction perpendicular to 1,2 (dir 1 cross dir 2)

        :param title_additions: str additions to the column titles of the resulting computations

        :param inMemory:
        :return:
        """
        if self._InMemoryAvgRef is None:
            self._InMemoryAvgRef = inMemory

        if ubar_data is None:
            # Default ubar_data
            self.fluctuations()
            ubar_data = self._TemporaryData[["u_bar","v_bar","w_bar"]].compute()

        if mode == "MeanDir":
            self.StrucFunDir(tau_range=tau_range, dir1_data=ubar_data, u_dir1=u_bar, v_dir1=v_bar, w_dir1=w_bar, title = "11" + title_additions)

        elif mode == "3dMeanDir":
            # Create direction data for all 3 directions (directions are not normalized since StrucFunDir takes care of that)
            ubar_new = ubar_data[[u_bar,v_bar,w_bar]].rename(columns = {u_bar:"x_hat1",v_bar:"x_hat2",w_bar:"x_hat3"})
            ubar_new["y_hat1"] = - ubar_new["x_hat2"]
            ubar_new["y_hat2"] = ubar_new["x_hat1"]
            ubar_new["y_hat3"] = 0
            ubar_new["z_hat1"] = - ubar_new["x_hat1"] * ubar_new["x_hat3"]
            ubar_new["z_hat2"] = - ubar_new["x_hat2"] * ubar_new["x_hat3"]
            ubar_new["z_hat3"] = ubar_new["x_hat1"] ** 2 +  ubar_new["x_hat2"] ** 2

            # Compute for each ij
            self.StrucFunDir(tau_range=tau_range, dir1_data=ubar_new, u_dir1="x_hat1", v_dir1="x_hat2", w_dir1="x_hat3", title="11" + title_additions)
            self.StrucFunDir(tau_range=tau_range, dir1_data=ubar_new, u_dir1="y_hat1", v_dir1="y_hat2", w_dir1="y_hat3", title="22" + title_additions)
            self.StrucFunDir(tau_range=tau_range, dir1_data=ubar_new, u_dir1="z_hat1", v_dir1="z_hat2", w_dir1="z_hat3", title="33" + title_additions)
            self.StrucFunDir(tau_range=tau_range, dir1_data=ubar_new, u_dir1="x_hat1", v_dir1="x_hat2", w_dir1="x_hat3",
                             dir2_data = ubar_new, u_dir2="y_hat1", v_dir2="y_hat2", w_dir2="y_hat3",title="12" + title_additions)
            self.StrucFunDir(tau_range=tau_range, dir1_data=ubar_new, u_dir1="x_hat1", v_dir1="x_hat2", w_dir1="x_hat3",
                             dir2_data = ubar_new, u_dir2="z_hat1", v_dir2="z_hat2", w_dir2="z_hat3",title="13" + title_additions)
            self.StrucFunDir(tau_range=tau_range, dir1_data=ubar_new, u_dir1="y_hat1", v_dir1="y_hat2", w_dir1="y_hat3",
                             dir2_data = ubar_new, u_dir2="z_hat1", v_dir2="z_hat2", w_dir2="z_hat3",title="23" + title_additions)
        else:
            raise("mode must be either MeanDir or 3dMeanDir")

        self._TemporaryData["u_mag" + title_additions] = ((ubar_data[u_bar] ** 2 + ubar_data[v_bar] ** 2 + ubar_data[w_bar] ** 2) ** 0.5).loc[(ubar_data.index >=
                                self.Identifier["start"]) & (ubar_data.index < self.Identifier["end"])]
        self._TemporaryData["u_mag" + title_additions] = self._TemporaryData["u_mag" + title_additions].ffill()
        self._CalculatedParams.append(["u_mag" + title_additions,{}])
        return self

    def StrucFun_eps(self, tau_range = None, ubar_data = None, u_bar = "u_bar", v_bar = "v_bar", w_bar = "w_bar",
                     mode = "MeanDir", title_additions = "", rmin = 0, rmax = 10, inMemory = None):
        """

        :param tau_range: date
               date
        :param ubar_data:
        :param u_bar:
        :param v_bar:
        :param w_bar:
        :param mode:
        :param title_additions:
        :param rmin:
        :param rmax:
        :param inMemory:
        :return:
        """

        self.StrucFun(tau_range = tau_range, ubar_data = ubar_data, u_bar = u_bar, v_bar = v_bar, w_bar = w_bar,
                     mode = mode, title_additions = title_additions)

        a = 0.52
        col_names = {tau:"D11" + title_additions + "_" + str(tau) + "s" for tau in tau_range}
        data = self._TemporaryData[list(col_names.values()) + ["u_mag" + title_additions]].compute()
        # estimations = pandas.DataFrame(index=self._TemporaryData.index.compute(), columns = col_names.values())
        estimations = pandas.DataFrame(index=data.index, columns=col_names.values())
        for tau in tau_range:
            data_temp = ((a * data[col_names[tau]]) ** (3 / 2)) / (tau * data["u_mag" + title_additions])
            mask = (tau * data["u_mag" + title_additions] < rmax) & (tau * data["u_mag" + title_additions] > rmin)
            # estimations[col_names[tau]] = ((((a * self._TemporaryData[col_names[tau]]) ** (3 / 2)) / (tau * self._TemporaryData["u_mag"])).compute())\
            #     .loc[((tau * self._TemporaryData["u_mag" + title_additions] < rmax) & (tau * self._TemporaryData["u_mag" + title_additions] > rmin)).compute()]
            estimations[col_names[tau]] = data_temp.loc[mask]

        self._TemporaryData["eps_D11"] = estimations.mean(axis=1)
        self._CalculatedParams.append(["eps_D11",{}])

        return self

    def ThirdStrucFun(self, tau_range = None, ubar_data = None, u_bar = "u_bar", v_bar = "v_bar", w_bar = "w_bar",
                     title_additions = "", inMemory = None):

        """
        Calculates the 3nd order structure function <(u1(t+tau)-u1(t))^3> for a given list of tau values, where u1 is the
        velocity component along the mean velocity direction (which might be different for each temporal window).

        :param tau_range: list of tau values (floats)

        :param ubar_data: pandas dataframe of externally supplied mean velocity data. Default is the same mean velocity
                            computed using fluctuations. The frequency of ubar_data.index is assumed to be divisible by
                            the sampling window.

        :param u_bar: str name of column in ubar_data that contains the x component of the mean velocity

        :param v_bar: str name of column in ubar_data that contains the y component of the mean velocity

        :param w_bar: str name of column in ubar_data that contains the z component of the mean velocity

        :param title_additions: str additions to the column titles of the resulting computations

        :param inMemory:

        :return:
        """

        if self._InMemoryAvgRef is None:
            self._InMemoryAvgRef = inMemory

        self.fluctuations()
        if ubar_data is None:
            # Default ubar_data
            ubar_data = self._TemporaryData[["u_bar","v_bar","w_bar"]].compute()

        col_names = {tau:"D111" + title_additions + "_" + str(tau) + "s" for tau in tau_range}
        if set(col_names.values()).issubset(set(self._TemporaryData.columns)):
            return self

        # Extracting the supplied mean velocity data:
        dir_data = ubar_data[[u_bar,v_bar,w_bar]].rename(columns={u_bar: "u_dir", v_bar: "v_dir", w_bar: "w_dir"}).loc[
            (ubar_data.index >=self.Identifier["start"]) & (ubar_data.index < self.Identifier["end"])]

        # Computing the velocity magnitude and normalizing the velocity vectors:
        dir_data["u_mag"] = (dir_data["u_dir"] ** 2 + dir_data["v_dir"] ** 2 + dir_data["w_dir"] ** 2) ** 0.5
        dir_data.loc[:, ['u_dir', 'v_dir', 'w_dir']] = dir_data.loc[:, ['u_dir', 'v_dir', 'w_dir']].div(dir_data["u_mag"], axis=0)

        # Creating the temporary raw data on which calculations are performed (u,v,w + direction data):
        united_data = self._RawData.merge(dir_data[['u_dir', 'v_dir', 'w_dir']], how="outer", left_index=True, right_index=True)\
                .dropna(how='all')
        united_data[["u_dir", "v_dir", "w_dir"]] = united_data[["u_dir", "v_dir", "w_dir"]].ffill()
        united_data = united_data.dropna(how='any')

        # Computing u1 as a projection of u,v,w on the direction vectors:
        united_data["u1"] = 0
        for component in ["u", "v", "w"]:
            united_data["u1"] += united_data[component] * united_data["%s_dir" % component]

        for tau in tau_range:
            # Computation of <(u1(t+tau)-u1(t))^3>:
            if col_names[tau] not in self._TemporaryData.columns:
                # Computing the data of u1(t+tau):
                data_tau = united_data[["u1"]].reset_index()
                data_tau["Time"] -= pandas.Timedelta(tau, unit="s")
                data_tau = data_tau.set_index("Time").rename(columns = {"u1":"u1_shifted"})

                # Drop potentially used columns from last tau:
                if "u1_shifted" in united_data.columns:
                    united_data = united_data.drop(columns = "u1_shifted")

                # Merge data(t) with data(t+tau), repartition (otherwise gets crazy):
                united_data = united_data.merge(data_tau, how = "left", left_index = True, right_index = True).repartition(freq = "1W")
                # Final calculation:
                self._TemporaryData[col_names[tau]] = ((united_data["u1_shifted"] - united_data["u1"]) ** 3)\
                                                        .resample(self.SamplingWindow).mean()
                self._CalculatedParams.append([col_names[tau],{}])

        self._TemporaryData["u_mag" + title_additions] = dir_data["u_mag"]
        self._TemporaryData["u_mag" + title_additions] = self._TemporaryData["u_mag" + title_additions].ffill()
        self._CalculatedParams.append(["u_mag" + title_additions,{}])

        return self

    def ThirdStrucFun_eps(self, tau_range = None, ubar_data = None, u_bar = "u_bar", v_bar = "v_bar", w_bar = "w_bar",
                      title_additions = "", rmin = 0, rmax = 10, inMemory = None):

        self.ThirdStrucFun(tau_range = tau_range, ubar_data = ubar_data, u_bar = u_bar, v_bar = v_bar, w_bar = w_bar,
                     title_additions = title_additions)

        col_names = {tau:"D111" + title_additions + "_" + str(tau) + "s" for tau in tau_range}
        data = self._TemporaryData[list(col_names.values()) + ["u_mag" + title_additions]].compute()
        estimations = pandas.DataFrame(index=data.index, columns=col_names.values())
        for tau in tau_range:
            data_temp = 1.25 * data[col_names[tau]] / (tau * data["u_mag" + title_additions])
            mask = (tau * data["u_mag" + title_additions] < rmax) & (tau * data["u_mag" + title_additions] > rmin)
            estimations[col_names[tau]] = data_temp.loc[mask]

        self._TemporaryData["eps_D111"] = estimations.mean(axis=1)
        self._CalculatedParams.append(["eps_D111",{}])

        return self


class TurbulenceCalculatorSpark(TurbulenceCalculator):

    def fluctuations(self, inMemory=None):
        if self._InMemoryAvgRef is None:
            self._InMemoryAvgRef = inMemory

        if 'up' not in self._RawData.columns:
            avg = self._RawData
            if self.SamplingWindow is None:
                avg = avg.mean()
                if self._DataType == 'pandas':
                    avg = pandas.DataFrame(avg).T
                    avg.index = [self._RawData.index[0]]
                else:
                    avg = pandas.DataFrame(avg.compute()).T
                    avg.index = self._RawData.head(1).index
                    npartitions = self._RawData.npartitions
                    avg = dask.dataframe.from_pandas(avg, npartitions=npartitions)
            else:
                avg = avg.resample(self.SamplingWindow).mean()

            avg = avg.rename(columns={'u': 'u_bar', 'v': 'v_bar', 'w': 'w_bar', 'T': 'T_bar'})

            avg['wind_dir_bar'] = numpy.arctan2(avg['v_bar'], avg['u_bar'])
            avg['wind_dir_bar'] = (2 * numpy.pi + avg['wind_dir_bar']) % (2 * numpy.pi)
            avg['wind_dir_bar'] = numpy.rad2deg(avg['wind_dir_bar'])

            avg['wind_dir_bar'] = avg['wind_dir_bar'].apply(lambda x: 270 - x if 270 - x >= 0 else 630 - x)

            self._TemporaryData = avg
            self._CalculatedParams += [['u_bar',{}], ['v_bar',{}], ['w_bar',{}], ['T_bar',{}]]

            # correcting the first index to be the same as the avg.
            self._RawData = self._RawData.reset_index()
            self._RawData.at[0,'Time'] = avg.index[0]
            self._RawData = self._RawData.set_index("Time")

            self._RawData = self._RawData.merge(avg, how='left', left_index=True, right_index=True)
            self._RawData = self._RawData.ffill()

            self._RawData['wind_dir'] = numpy.arctan2(self._RawData['v'], self._RawData['u'])
            self._RawData['wind_dir'] = (2 * numpy.pi + self._RawData['wind_dir']) % (2 * numpy.pi)
            self._RawData['wind_dir'] = numpy.rad2deg(self._RawData['wind_dir'])
            self._RawData['wind_dir'] = self._RawData['wind_dir'].apply(lambda x: 270 - x if 270 - x >= 0 else 630 - x)

            self._RawData['up'] = self._RawData['u'] - self._RawData['u_bar']
            self._RawData['vp'] = self._RawData['v'] - self._RawData['v_bar']
            self._RawData['wp'] = self._RawData['w'] - self._RawData['w_bar']
            self._RawData['Tp'] = self._RawData['T'] - self._RawData['T_bar']
            self._RawData['wind_dir_p'] = (180 - (180 - (self._RawData['wind_dir'] - self._RawData['wind_dir_bar']).abs()).abs()).abs()

        return self<|MERGE_RESOLUTION|>--- conflicted
+++ resolved
@@ -1000,15 +1000,9 @@
 
         united_data[["u_dir1", "v_dir1", "w_dir1", "u_dir2", "v_dir2", "w_dir2"]] = \
             united_data[["u_dir1", "v_dir1", "w_dir1", "u_dir2", "v_dir2", "w_dir2"]].ffill()
-<<<<<<< HEAD
 
         united_data = united_data.dropna(how='any')
 
-=======
-
-        united_data = united_data.dropna(how='any')
-
->>>>>>> be725f96
         # Computing ui,uj as projections of u,v,w on the direction vectors:
         united_data["ui"] = 0
         united_data["uj"] = 0
