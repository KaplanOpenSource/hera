--- conflicted
+++ resolved
@@ -336,330 +336,6 @@
     @property
     def binData(self):
         return self._binData
-
-    def __init__(self, file):
-        self._file = file
-
-        with open(file, 'rb') as binFile:
-            self._binData = binFile.read()
-
-        self._lut = {}
-
-    def _getFormat(self):
-        rawFormata = self.headers[4].split(",")
-        self._rawFormat = len(rawFormata) * ['']
-
-        format = "<"
-        for i in range(len(rawFormata)):
-            self._rawFormat[i] = rawFormata[i].strip('"')
-            if rawFormata[i] == 'ULONG':
-                format += "I"
-            elif rawFormata[i] == 'FP2':
-                format += "H"
-            elif rawFormata[i] == 'IEEE4':
-                format += "f"
-            elif rawFormata[i] == 'IEEE8':
-                format += "d"
-            elif rawFormata[i] == 'USHORT':
-                format += "H"
-            elif rawFormata[i] == 'LONG':
-                format += "l"
-            elif rawFormata[i] == 'BOOL':
-                format += "?"
-            elif rawFormata[i].find("ASCII(") != -1:
-                format += rawFormata[i][6: -1] + 's'
-<<<<<<< HEAD
-            else:
-                raise Exception("Unknown {} Format....".format(rawFormata[i]))
-        return format
-
-    def _getHeaders(self):
-        headers = []
-        numlf = 5
-        basenum = 0
-        tempstr = ''
-
-        while numlf > 0:
-            tempstr += chr(self._binData[basenum])
-            if self._binData[basenum] == 10:
-                headers.append(tempstr)
-                tempstr = ''
-                numlf -= 1
-            basenum += 1
-
-        for i in range(len(headers)):
-            headers[i] = headers[i].replace('"', '').replace('\r\n', '')
-
-        # headers[0] = headers[0].replace('TOB1', 'TOA5')
-        # headers[1] = headers[1].replace('SECONDS,NANOSECONDS', 'TIMESTAMP')
-        # headers[2] = headers[2].replace('SECONDS,NANOSECONDS', 'TS')
-        # headers[3] = headers[3][1:]
-        # headers = headers[:-1]
-
-        return headers
-=======
-            else:
-                raise Exception("Unknown {} Format....".format(rawFormata[i]))
-        return format
-
-    def _getHeaders(self):
-        headers = []
-        numlf = 5
-        basenum = 0
-        tempstr = ''
-
-        while numlf > 0:
-            tempstr += chr(self._binData[basenum])
-            if self._binData[basenum] == 10:
-                headers.append(tempstr)
-                tempstr = ''
-                numlf -= 1
-            basenum += 1
-
-        for i in range(len(headers)):
-            headers[i] = headers[i].replace('"', '').replace('\r\n', '')
-
-        # headers[0] = headers[0].replace('TOB1', 'TOA5')
-        # headers[1] = headers[1].replace('SECONDS,NANOSECONDS', 'TIMESTAMP')
-        # headers[2] = headers[2].replace('SECONDS,NANOSECONDS', 'TS')
-        # headers[3] = headers[3][1:]
-        # headers = headers[:-1]
-
-        return headers
-
-    def _getColumnNames(self):
-        colheader = self.headers[1].upper()
-        cols = []
-
-        if colheader.find("U_") != -1:
-            # Raw Sonic Binary data file
-            for i in range(3):
-                if colheader.find("U_{}".format(i + 1)) != -1:
-                    cols.append(['u', 'v', 'w', 'T'])
-
-        elif colheader.find("TC_T") != -1:
-            if colheader.find("TC_T1") != -1:
-                cols.append(['TcT'])
-            else:
-                for i in range(3):
-                    if colheader.find("TC_T({})".format(i + 1)) != -1:
-                        cols.append(['TcT'])
-
-            cols[len(cols) - 1].append('TRH')
-            cols[len(cols) - 1].append('RH')
-        return cols
-
-    def _getColumnIndexes(self):
-        colheader = self.headers[1].upper()
-        Indexes = []
-
-        if colheader.find("U_") != -1:
-            # Raw Sonic Binary data file
-            for i in range(3):
-                if colheader.find("U_{}".format(i + 1)) != -1:
-                    Indexes.append([1 + 4 * i, 5 + 4 * i])
-
-
-        elif colheader.find("TC_T") != -1:
-            if colheader.find("TC_T1") != -1:
-                Indexes.append([1, 2])
-            else:
-                for i in range(3):
-                    if colheader.find("TC_T({})".format(i + 1)) != -1:
-                        Indexes.append([i + 1, i + 2])
-
-            Indexes[len(Indexes) - 1][1] += 2
-        return Indexes
-
-    def _getHeadersSize(self):
-        numlf = 5
-        header_size = 0
-
-        while numlf > 0:
-            if self._binData[header_size] == 10:
-                numlf -= 1
-            header_size += 1
-
-        return header_size
-
-    def _getFirstTime(self):
-        time, _ = self.getRecordByIndex(0)
-        return time
-
-    def _getLastTime(self):
-        time, _ = self.getRecordByIndex(self.recordsNum-1)
-        return time
-
-    def _getTimeByIndex(self, i):
-        time, _ = self.getRecordByIndex(i)
-        return time
-
-    def getRecordByIndex(self, i):
-        index = self.headersSize+i*self.recordSize
-        lastSec, lastmili, line = self._getDataFromStream(self._binData[index: index+self.recordSize])
-        time = pandas.Timestamp(1990, 1, 1) + pandas.Timedelta(days=lastSec / 86400.0, milliseconds=lastmili)
-        return time, line
-
-    def getRecordByTime(self, time):
-        i = self.getRecordIndexByTime(time)
-        return self.getRecordByIndex(i)
-
-    def _getDataFromStream(self, partStream):
-        retval = list(struct.unpack(self.format, partStream))
-        for i in range(3, len(retval)):
-            if self.rawFormat[i] == 'FP2':
-                retval[i] = self._newfloatConvert(retval[i])
-            elif self.rawFormat[i].find("ASCII(") != -1:
-                retval[i] = self._byteToStr(retval[i])
-        return retval[0], retval[1] / 1000000, retval[2:]
-
-    def _byteToStr(self,inpbyte):
-        retval = ''
-        for i in range(len(inpbyte)):
-            retval += chr(inpbyte[i])
-        return retval.strip('\0')
-
-    def _floatConvert(self, hbyte, lowbyte):
-        if (hbyte & 0x80) > 0:
-            sign = -1.0
-        else:
-            sign = 1.0
->>>>>>> 82d0e3c5
-
-    def _getColumnNames(self):
-        colheader = self.headers[1].upper()
-        cols = []
-
-        if colheader.find("U_") != -1:
-            # Raw Sonic Binary data file
-            for i in range(3):
-                if colheader.find("U_{}".format(i + 1)) != -1:
-                    cols.append(['u', 'v', 'w', 'T'])
-
-<<<<<<< HEAD
-        elif colheader.find("TC_T") != -1:
-            if colheader.find("TC_T1") != -1:
-                cols.append(['TcT'])
-            else:
-                for i in range(3):
-                    if colheader.find("TC_T({})".format(i + 1)) != -1:
-                        cols.append(['TcT'])
-
-            cols[len(cols) - 1].append('TRH')
-            cols[len(cols) - 1].append('RH')
-        return cols
-
-    def _getColumnIndexes(self):
-        colheader = self.headers[1].upper()
-        Indexes = []
-=======
-    def _newfloatConvert(self, key):
-        try:
-            return self._lut[key]
-        except:
-            if key == 65183:
-                self._lut[key] = float('nan')
-                return
-            val = self._floatConvert(int(key % 256), key / 256)
-            self._lut[key] = val
-            return val
-
-    def getRecordIndexByTime(self, time):
-        upperIndex = self.recordsNum-1
-        lowerIndex = 0
-        recordTime = self._getTimeByIndex((lowerIndex+upperIndex)//2)
-        tmpUpperIndex = -1
-        tmpLowerIndex = -1
-
-        while recordTime != time and (tmpLowerIndex != lowerIndex or tmpUpperIndex != upperIndex):
-            tmpUpperIndex = upperIndex
-            tmpLowerIndex = lowerIndex
-            if time > recordTime:
-                lowerIndex = (lowerIndex+upperIndex)//2
-            else:
-                upperIndex = (lowerIndex+upperIndex)//2
-            recordTime = self._getTimeByIndex((lowerIndex+upperIndex)//2)
-
-        if recordTime!=time:
-            raise IndexError("There is no record at %s" % time)
-        else:
-            return (lowerIndex+upperIndex)//2
-
-
-class CampbellBinaryInterface(object):
-    _file = None
-    _binData = None
-    _headersSize = None
-    _headers = None
-    _recordSize = None
-    _format = None
-    _rawFormat = None
-    _lut = None
-    _firstTime = None
-    _lastTime = None
-    _columnsNames = None
-    _columnsIndexes = None
-
-    @property
-    def headersSize(self):
-        if self._headersSize is None:
-            self._headersSize = self._getHeadersSize()
-        return self._headersSize
-
-    @property
-    def headers(self):
-        if self._headers is None:
-            self._headers = self._getHeaders()
-        return self._headers
-
-    @property
-    def recordSize(self):
-        if self._recordSize is None:
-            if self.headers[4].find(",") == -1:
-                raise Exception("Missing Format Descriptor in line 4....")
-            self._recordSize = struct.calcsize(self.format)
-
-        return self._recordSize
-
-    @property
-    def recordsNum(self):
-        return (len(self._binData)-self.headersSize)//self.recordSize
-
-    @property
-    def rawFormat(self):
-        if self._rawFormat is None:
-            self._getFormat()
-        return self._rawFormat
-
-    @property
-    def format(self):
-        if self._format is None:
-            self._format = self._getFormat()
-        return self._format
-
-    @property
-    def firstTime(self):
-        if self._firstTime is None:
-            self._firstTime = self._getFirstTime()
-        return self._firstTime
-
-    @property
-    def lastTime(self):
-        if self._lastTime is None:
-            self._lastTime = self._getLastTime()
-        return self._lastTime
-
-    @property
-    def columnsNames(self):
-        if self._columnsNames is None:
-            self._columnsNames = self._getColumnNames()
-        return self._columnsNames
-
-    @property
-    def columnsIndexes(self):
-        if self._columnsIndexes is None:
-            self._columnsIndexes = self._getColumnIndexes()
-        return self._columnsIndexes
 
     def __init__(self, file):
         self._file = file
@@ -724,14 +400,11 @@
     def _getColumnNames(self):
         colheader = self.headers[1].upper()
         cols = []
->>>>>>> 82d0e3c5
 
         if colheader.find("U_") != -1:
             # Raw Sonic Binary data file
             for i in range(3):
                 if colheader.find("U_{}".format(i + 1)) != -1:
-<<<<<<< HEAD
-=======
                     cols.append(['u', 'v', 'w', 'T'])
 
         elif colheader.find("TC_T") != -1:
@@ -754,7 +427,6 @@
             # Raw Sonic Binary data file
             for i in range(3):
                 if colheader.find("U_{}".format(i + 1)) != -1:
->>>>>>> 82d0e3c5
                     Indexes.append([1 + 4 * i, 5 + 4 * i])
 
 
@@ -777,7 +449,6 @@
             if self._binData[header_size] == 10:
                 numlf -= 1
             header_size += 1
-<<<<<<< HEAD
 
         return header_size
 
@@ -794,36 +465,15 @@
         return time
 
     def getRecordByIndex(self, i):
-=======
-
-        return header_size
-
-    def _getFirstTime(self):
-        time, _ = self._getRecordByIndex(0)
-        return time
-
-    def _getLastTime(self):
-        time, _ = self._getRecordByIndex(self.recordsNum-1)
-        return time
-
-    def _getTimeByIndex(self, i):
-        time, _ = self._getRecordByIndex(i)
-        return time
-
-    def _getRecordByIndex(self, i):
->>>>>>> 82d0e3c5
         index = self.headersSize+i*self.recordSize
         lastSec, lastmili, line = self._getDataFromStream(self._binData[index: index+self.recordSize])
         time = pandas.Timestamp(1990, 1, 1) + pandas.Timedelta(days=lastSec / 86400.0, milliseconds=lastmili)
         return time, line
 
-<<<<<<< HEAD
     def getRecordByTime(self, time):
         i = self.getRecordIndexByTime(time)
         return self.getRecordByIndex(i)
 
-=======
->>>>>>> 82d0e3c5
     def _getDataFromStream(self, partStream):
         retval = list(struct.unpack(self.format, partStream))
         for i in range(3, len(retval)):
@@ -885,14 +535,282 @@
                 upperIndex = (lowerIndex+upperIndex)//2
             recordTime = self._getTimeByIndex((lowerIndex+upperIndex)//2)
 
-<<<<<<< HEAD
         if recordTime!=time:
             raise IndexError("There is no record at %s" % time)
         else:
             return (lowerIndex+upperIndex)//2
-=======
+
+
+class CampbellBinaryInterface(object):
+    _file = None
+    _binData = None
+    _headersSize = None
+    _headers = None
+    _recordSize = None
+    _format = None
+    _rawFormat = None
+    _lut = None
+    _firstTime = None
+    _lastTime = None
+    _columnsNames = None
+    _columnsIndexes = None
+
+    @property
+    def headersSize(self):
+        if self._headersSize is None:
+            self._headersSize = self._getHeadersSize()
+        return self._headersSize
+
+    @property
+    def headers(self):
+        if self._headers is None:
+            self._headers = self._getHeaders()
+        return self._headers
+
+    @property
+    def recordSize(self):
+        if self._recordSize is None:
+            if self.headers[4].find(",") == -1:
+                raise Exception("Missing Format Descriptor in line 4....")
+            self._recordSize = struct.calcsize(self.format)
+
+        return self._recordSize
+
+    @property
+    def recordsNum(self):
+        return (len(self._binData)-self.headersSize)//self.recordSize
+
+    @property
+    def rawFormat(self):
+        if self._rawFormat is None:
+            self._getFormat()
+        return self._rawFormat
+
+    @property
+    def format(self):
+        if self._format is None:
+            self._format = self._getFormat()
+        return self._format
+
+    @property
+    def firstTime(self):
+        if self._firstTime is None:
+            self._firstTime = self._getFirstTime()
+        return self._firstTime
+
+    @property
+    def lastTime(self):
+        if self._lastTime is None:
+            self._lastTime = self._getLastTime()
+        return self._lastTime
+
+    @property
+    def columnsNames(self):
+        if self._columnsNames is None:
+            self._columnsNames = self._getColumnNames()
+        return self._columnsNames
+
+    @property
+    def columnsIndexes(self):
+        if self._columnsIndexes is None:
+            self._columnsIndexes = self._getColumnIndexes()
+        return self._columnsIndexes
+
+    def __init__(self, file):
+        self._file = file
+
+        with open(file, 'rb') as binFile:
+            self._binData = binFile.read()
+
+        self._lut = {}
+
+    def _getFormat(self):
+        rawFormata = self.headers[4].split(",")
+        self._rawFormat = len(rawFormata) * ['']
+
+        format = "<"
+        for i in range(len(rawFormata)):
+            self._rawFormat[i] = rawFormata[i].strip('"')
+            if rawFormata[i] == 'ULONG':
+                format += "I"
+            elif rawFormata[i] == 'FP2':
+                format += "H"
+            elif rawFormata[i] == 'IEEE4':
+                format += "f"
+            elif rawFormata[i] == 'IEEE8':
+                format += "d"
+            elif rawFormata[i] == 'USHORT':
+                format += "H"
+            elif rawFormata[i] == 'LONG':
+                format += "l"
+            elif rawFormata[i] == 'BOOL':
+                format += "?"
+            elif rawFormata[i].find("ASCII(") != -1:
+                format += rawFormata[i][6: -1] + 's'
+            else:
+                raise Exception("Unknown {} Format....".format(rawFormata[i]))
+        return format
+
+    def _getHeaders(self):
+        headers = []
+        numlf = 5
+        basenum = 0
+        tempstr = ''
+
+        while numlf > 0:
+            tempstr += chr(self._binData[basenum])
+            if self._binData[basenum] == 10:
+                headers.append(tempstr)
+                tempstr = ''
+                numlf -= 1
+            basenum += 1
+
+        for i in range(len(headers)):
+            headers[i] = headers[i].replace('"', '').replace('\r\n', '')
+
+        # headers[0] = headers[0].replace('TOB1', 'TOA5')
+        # headers[1] = headers[1].replace('SECONDS,NANOSECONDS', 'TIMESTAMP')
+        # headers[2] = headers[2].replace('SECONDS,NANOSECONDS', 'TS')
+        # headers[3] = headers[3][1:]
+        # headers = headers[:-1]
+
+        return headers
+
+    def _getColumnNames(self):
+        colheader = self.headers[1].upper()
+        cols = []
+
+        if colheader.find("U_") != -1:
+            # Raw Sonic Binary data file
+            for i in range(3):
+                if colheader.find("U_{}".format(i + 1)) != -1:
+                    cols.append(['u', 'v', 'w', 'T'])
+
+        elif colheader.find("TC_T") != -1:
+            if colheader.find("TC_T1") != -1:
+                cols.append(['TcT'])
+            else:
+                for i in range(3):
+                    if colheader.find("TC_T({})".format(i + 1)) != -1:
+                        cols.append(['TcT'])
+
+            cols[len(cols) - 1].append('TRH')
+            cols[len(cols) - 1].append('RH')
+        return cols
+
+    def _getColumnIndexes(self):
+        colheader = self.headers[1].upper()
+        Indexes = []
+
+        if colheader.find("U_") != -1:
+            # Raw Sonic Binary data file
+            for i in range(3):
+                if colheader.find("U_{}".format(i + 1)) != -1:
+                    Indexes.append([1 + 4 * i, 5 + 4 * i])
+
+
+        elif colheader.find("TC_T") != -1:
+            if colheader.find("TC_T1") != -1:
+                Indexes.append([1, 2])
+            else:
+                for i in range(3):
+                    if colheader.find("TC_T({})".format(i + 1)) != -1:
+                        Indexes.append([i + 1, i + 2])
+
+            Indexes[len(Indexes) - 1][1] += 2
+        return Indexes
+
+    def _getHeadersSize(self):
+        numlf = 5
+        header_size = 0
+
+        while numlf > 0:
+            if self._binData[header_size] == 10:
+                numlf -= 1
+            header_size += 1
+
+        return header_size
+
+    def _getFirstTime(self):
+        time, _ = self._getRecordByIndex(0)
+        return time
+
+    def _getLastTime(self):
+        time, _ = self._getRecordByIndex(self.recordsNum-1)
+        return time
+
+    def _getTimeByIndex(self, i):
+        time, _ = self._getRecordByIndex(i)
+        return time
+
+    def _getRecordByIndex(self, i):
+        index = self.headersSize+i*self.recordSize
+        lastSec, lastmili, line = self._getDataFromStream(self._binData[index: index+self.recordSize])
+        time = pandas.Timestamp(1990, 1, 1) + pandas.Timedelta(days=lastSec / 86400.0, milliseconds=lastmili)
+        return time, line
+
+    def _getDataFromStream(self, partStream):
+        retval = list(struct.unpack(self.format, partStream))
+        for i in range(3, len(retval)):
+            if self.rawFormat[i] == 'FP2':
+                retval[i] = self._newfloatConvert(retval[i])
+            elif self.rawFormat[i].find("ASCII(") != -1:
+                retval[i] = self._byteToStr(retval[i])
+        return retval[0], retval[1] / 1000000, retval[2:]
+
+    def _byteToStr(self,inpbyte):
+        retval = ''
+        for i in range(len(inpbyte)):
+            retval += chr(inpbyte[i])
+        return retval.strip('\0')
+
+    def _floatConvert(self, hbyte, lowbyte):
+        if (hbyte & 0x80) > 0:
+            sign = -1.0
+        else:
+            sign = 1.0
+
+        shorti = hbyte & 0x60
+        if shorti == 0x60:
+            factor = 1000.0
+        elif shorti == 0x40:
+            factor = 100.0
+        elif shorti == 0x20:
+            factor = 10.0
+        else:
+            factor = 1.0
+
+        val = sign * ((hbyte & 0x1f) * 256.0 + lowbyte) / factor
+        return val
+
+    def _newfloatConvert(self, key):
+        try:
+            return self._lut[key]
+        except:
+            if key == 65183:
+                self._lut[key] = float('nan')
+                return
+            val = self._floatConvert(int(key % 256), key / 256)
+            self._lut[key] = val
+            return val
+
+    def getRecordIndexByTime(self, time):
+        upperIndex = self.recordsNum-1
+        lowerIndex = 0
+        recordTime = self._getTimeByIndex((lowerIndex+upperIndex)//2)
+        tmpUpperIndex = -1
+        tmpLowerIndex = -1
+
+        while recordTime != time and (tmpLowerIndex != lowerIndex or tmpUpperIndex != upperIndex):
+            tmpUpperIndex = upperIndex
+            tmpLowerIndex = lowerIndex
+            if time > recordTime:
+                lowerIndex = (lowerIndex+upperIndex)//2
+            else:
+                upperIndex = (lowerIndex+upperIndex)//2
+            recordTime = self._getTimeByIndex((lowerIndex+upperIndex)//2)
+
         return (lowerIndex+upperIndex)//2 if recordTime==time else None
->>>>>>> 82d0e3c5
 
 
 class Parser_Radiosonde(object):
