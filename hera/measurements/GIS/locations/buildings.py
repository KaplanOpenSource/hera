--- conflicted
+++ resolved
@@ -38,11 +38,7 @@
 
     def setConfig(self, Source="BNTL", dbName=None, **kwargs):
         config = dict(source=Source,**kwargs)
-<<<<<<< HEAD
-        super().setConfig(config)
-=======
         super().setConfig(config, dbName=dbName)
->>>>>>> 9c9a1928
 
     def toSTL(self, doc, outputfile,flat=None):
         """
