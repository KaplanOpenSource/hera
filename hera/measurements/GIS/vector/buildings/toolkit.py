import numpy
import os
import logging
from hera.measurements.GIS.vector import toolkit
from hera.measurements.GIS.vector.buildings.analysis import analysis
from hera.toolkit import TOOLKIT_SAVEMODE_NOSAVE,TOOLKIT_SAVEMODE_ONLYFILE,TOOLKIT_SAVEMODE_ONLYFILE_REPLACE,TOOLKIT_SAVEMODE_FILEANDDB,TOOLKIT_SAVEMODE_FILEANDDB_REPLACE
from hera.datalayer import datatypes
import geopandas
import matplotlib.pyplot as plt


class BuildingsToolkit(toolkit.VectorToolkit):
    """
        Toolkit to manage the buildings.

        Reading the shapefile with geoDataFrame will result in dataframe
        with the following columns:

        - geometry: the polygon of the building
        - Building height column : the column name is in BuildingHeightColumn
                                    default value: BLDG_HT
        - Land height  : the columns name is in LandHeightColumn
                                default value: HT_LAND
    """

    _BuildingHeightColumn = None

    @property
    def BuildingHeightColumn(self):
        return self._BuildingHeightColumn

    @BuildingHeightColumn.setter
    def BuildingHeightColumn(self, value):
        self._BuildingHeightColumn = value

    @property
    def LandHeightColumn(self):
        return self._LandHeightColumns

    @LandHeightColumn.setter
    def LandHeightColumn(self, value):
        self._LandHeightColumns = value


    def __init__(self, projectName, filesDirectory=None):

        super().__init__(projectName=projectName, toolkitName="Buildings", filesDirectory=filesDirectory)
        self._analysis = analysis(dataLayer=self)

        self._BuildingHeightColumn = "BLDG_HT"
        self._LandHeightColumns   = 'HT_LAND'
        self.name   = projectName 


    @property
    def doctype(self):
        return f"{self.projectName}_STL"


    def geoPandasToSTL(self,buildingData,outputFileName,flat=None):
        """
                Converts a building data (in geopandas format) to STL using the Freecad module.

        Parameters
        ----------
        buildingData : geopandas.GeoDataFrame
                The building data

        outputFileName : str
                Full path to the output file.


        flat: None or float.
                The base of the building.
                If None, use the buildings height.

        Returns
        -------
            float
                The maximal height that was found
        """
        self.logger.info("---- Start ---")
        try:
            self.logger.execution("Loading Freecad")
            from freecad import app as FreeCAD
            import Part
            import Mesh
        except ImportError as e:
            logging.error("Loading the Building Toolkit. FreeCAD not Found, cannot convert to STL")
            raise ImportError("FreeCAD module is not installed in this environment. Cannot convert to STL")

        maxheight = -500
        FreeCADDOC = FreeCAD.newDocument("Unnamed")

        shp = buildingData # olv version compatability

        for indx,building in shp.iterrows():  # converting al the buildings

            try:
                walls = building['geometry'].exterior.xy
                walls = numpy.stack(walls).T
            except:
                continue

            if indx % 100 == 0:
                self.logger.execution(f"{indx}/{len(shp)} shape file is executed")


            wallsheight = building[self.BuildingHeightColumn]
            if flat is None:
                altitude = building[self.LandHeightColumn]
            else:
                altitude = flat

            self.logger.debug(f" Building -- {indx} --")
            self.logger.debug("newSketch = FreeCADDOC.addObject('Sketcher::SketchObject', 'Sketch"+ str(indx) +"')")
            newSketch = FreeCADDOC.addObject('Sketcher::SketchObject', 'Sketch' + str(indx))

            self.logger.debug(f"newSketch.Placement = FreeCAD.Placement(FreeCAD.Vector(0.000000, 0.000000, {altitude}), FreeCAD.Rotation(0.000000, 0.000000, 0.000000, 1.000000))")
            newSketch.Placement = FreeCAD.Placement(FreeCAD.Vector(0.000000, 0.000000, altitude),  # 2*k-1
                                                             FreeCAD.Rotation(0.000000, 0.000000, 0.000000, 1.000000))

            for xy0,xy1 in zip(walls[:-1],walls[1:]):
                self.logger.debug(f"newSketch.addGeometry(Part.LineSegment(FreeCAD.Vector({xy0[0]}, {xy0[1]}, {altitude}),FreeCAD.Vector({xy1[0]}, {xy1[1]}, {altitude})))")
                newSketch.addGeometry(Part.LineSegment(FreeCAD.Vector(xy0[0], xy0[1], altitude),FreeCAD.Vector(xy1[0], xy1[1], altitude)))

            self.logger.debug("FreeCADDOC.addObject('Part::Extrusion', 'building" + str(indx) + "')")
            newPad = FreeCADDOC.addObject("Part::Extrusion", "building" + str(indx))
            self.logger.debug("newPad.Base = newSketch")
            newPad.Base = newSketch
            buildingTopAltitude = wallsheight # + altitude  # wallsheight + altitude
            maxheight = max(maxheight, buildingTopAltitude)
            self.logger.debug(f"newPad.LengthFwd = {buildingTopAltitude}")
            newPad.LengthFwd = wallsheight

            self.logger.debug("newPad.Solid = True")
            newPad.Solid = True

            self.logger.debug("newPad.Symmetric = False")
            newPad.Symmetric = False



        FreeCADDOC.recompute() # maybe it should be in the loop.

        outputfileFull = os.path.abspath(os.path.join(self.FilesDirectory,outputFileName))
        self.logger.execution(f"Writing the STL {outputfileFull}")
        Mesh.export(FreeCADDOC.Objects, outputfileFull)

        self.logger.info(f"geoPandasToSTL - End. Max height found {maxheight}")
        return maxheight


    def regionToSTL(self, regionNameOrData, outputFileName,dataSourceName,flat=None,saveMode=TOOLKIT_SAVEMODE_FILEANDDB_REPLACE, crs=None):
        """
            Converts the document to the stl and saves it to the disk.
            Adds the stl file to the DB.


            Parameters
            ----------

            regionNameOrData: str or geopandas .
                The name of the datasource or the geopandas file to convert.

                If geopandas has the following columns:

            dataSourceName: string
                The name of the datasource that contains the database of the buildings

            flat: None or float.
                The base of the building.
                If None, use the buildings height.

            outputfile: str
                a path to the output file.

            saveMode: str
                - None, does not add to the DB.
                - TOOLKIT_SAVEMODE_FILEANDDB_REPLACE replace the document if exists
                - TOOLKIT_SAVEMODE_FILEANDDB         throws exception.

            crs : int [optional]
                Used if the CRS of the shapeData is different than the CRS of the datasource.


            Returns
            -------
                The maximal height

        """
        self.logger.info("---- Start ----")

        if not isinstance(regionNameOrData,geopandas.GeoDataFrame):
            shp = self.cutRegionFromSource(regionNameOrData, datasourceName=dataSourceName, isBounds=True, crs=crs)
        else:
            shp = regionNameOrData

        self.logger.info(f"Region {regionNameOrData} consists of {len(shp)} buildings")

        maxheight = self.geoPandasToSTL(buildingData=shp, outputFileName=outputFileName, flat=flat)

        if saveMode in [TOOLKIT_SAVEMODE_FILEANDDB_REPLACE,
                        TOOLKIT_SAVEMODE_FILEANDDB]:

            regionNameSTL = outputFileName.split(".")[0] if "." in outputFileName else outputFileName

            doc = self.getSTL(regionNameSTL)

            if doc is not None and saveMode == TOOLKIT_SAVEMODE_FILEANDDB:
                raise ValueError(f"STL {regionNameSTL} exists in project {self.projectName}")

            desc = {
                    toolkit.TOOLKIT_VECTOR_REGIONNAME: regionNameSTL,
                    toolkit.toolkit.TOOLKIT_TOOLKITNAME_FIELD : self.toolkitName
                   }

            if doc is None:
                self.addCacheDocument(type=self.doctype,
                                      resource=os.path.abspath(outputFileName),
                                      dataFormat=datatypes.STRING,
                                      desc=desc)
            else:
                doc.resource = os.path.abspath(outputFileName)
                doc.desc = desc
                doc.save()

        return maxheight


    def getSTL(self,regionNameSTL):
        """
            Retrive the STL from the DB

        Parameters
        ----------
        regionNameSTL: str
            The name of the regiona name STL.

        Returns
        -------
            The document of the STL.
        """
        desc = {
                "vector":regionNameSTL,
                "type" : self.doctype
                }
        docList = self.getCacheDocuments(**desc)
        return None if len(docList)==0 else docList[0]


<<<<<<< HEAD
# if __name__ == "__main__":
#
#     bt = BuildingsToolkit('tlvbig',FilesDirectory ='/data4bk/nirb/')
#     bt.addRegion([175000,658000,185000,668000], 'tlvbig',crs = 2039)
#     # reg =[177933,663923,187933,673923]
#     # lis = vt.getRegionNameList()
#     reg = bt.cutRegionFromSource('tlvbig',dataSourceName='BNTL',isBounds = True, crs = 2039)
#     reg.plot()
#     #data = gps.GeoDataFrame.from_file('/mnt/public/omri_hadas/Production_Mode/Dispersion_Model/Haifa09_aerosols/LSM_for_SOURCE_ESTIMATION_epsilon_version/Lambda_Inputs/Haifa_Krayot_202323_741796/290_rez_200_afterBLD_correction/BLD_krayot_after_correction.shp')
#     #lm = bt._analysis.LambdaOfDomain(270,200,buildingsDataSourceNameOrData=data,crs = 2039)
#     lm = bt._analysis.LambdaFromDatasource(270, 250, 'tlvbig', exteriorBlockNameOrData=reg, crs=2039)
#     p=1
=======
if __name__ == "__main__":
    fig, ax = plt.subplots()
    bt = BuildingsToolkit('kaplan',filesDirectory ='/home/hadas/Hadas_S/Kaplan/')
    reg = [177933, 663923, 178933, 664423]
    # reg = bt.cutRegionFromSource(reg, 'BNTL', True)
    # reg.to_file('/home/hadas/Hadas_S/Kaplan/BNTL.shp')
    reg.plot(ax=ax)
    bt.addRegion(reg, 'buildings',crs = 2039)
    # reg =[177933,663923,178933,664923]
    # lis = vt.getRegionNameList()
    reg = bt.cutRegionFromSource('new9',dataSourceName='BNTL',isBounds = True, crs = 2039)
    data = gps.GeoDataFrame.from_file('/mnt/public/omri_hadas/Production_Mode/Dispersion_Model/Haifa09_aerosols/LSM_for_SOURCE_ESTIMATION_epsilon_version/Lambda_Inputs/Haifa_Krayot_202323_741796/290_rez_200_afterBLD_correction/BLD_krayot_after_correction.shp')
    lm = bt._analysis.LambdaOfDomain(270,200,buildingsDataSourceNameOrData=data,crs = 2039)
    # lm = bt._analysis.LambdaFromDatasource(270, 200, 'test', exteriorBlockNameOrData=reg, crs=2039)
    # p=1
>>>>>>> f1f2ce66

# newSketch = FreeCADDOC.addObject('Sketcher::SketchObject', 'Sketch3180')
# newSketch.Placement = FreeCAD.Placement(FreeCAD.Vector(0.000000, 0.000000, 19.86), FreeCAD.Rotation(0.000000, 0.000000, 0.000000, 1.000000))
# newSketch.addGeometry(Part.LineSegment(FreeCAD.Vector(179062.00002653955, 662887.8099938995, 19.86),FreeCAD.Vector(179028.70002653956, 662904.1199938995, 19.86)))
# newSketch.addGeometry(Part.LineSegment(FreeCAD.Vector(179028.70002653956, 662904.1199938995, 19.86),FreeCAD.Vector(179038.50002653955, 662923.9999938995, 19.86)))
# newSketch.addGeometry(Part.LineSegment(FreeCAD.Vector(179038.50002653955, 662923.9999938995, 19.86),FreeCAD.Vector(179071.80002653957, 662907.6199938995, 19.86)))
# newSketch.addGeometry(Part.LineSegment(FreeCAD.Vector(179071.80002653957, 662907.6199938995, 19.86),FreeCAD.Vector(179062.00002653955, 662887.8099938995, 19.86)))
# FreeCADDOC.addObject('Part::Extrusion', 'building3180')
# newPad.Base = newSketch
# newPad.LengthFwd = 21.62<|MERGE_RESOLUTION|>--- conflicted
+++ resolved
@@ -6,8 +6,6 @@
 from hera.toolkit import TOOLKIT_SAVEMODE_NOSAVE,TOOLKIT_SAVEMODE_ONLYFILE,TOOLKIT_SAVEMODE_ONLYFILE_REPLACE,TOOLKIT_SAVEMODE_FILEANDDB,TOOLKIT_SAVEMODE_FILEANDDB_REPLACE
 from hera.datalayer import datatypes
 import geopandas
-import matplotlib.pyplot as plt
-
 
 class BuildingsToolkit(toolkit.VectorToolkit):
     """
@@ -49,7 +47,6 @@
 
         self._BuildingHeightColumn = "BLDG_HT"
         self._LandHeightColumns   = 'HT_LAND'
-        self.name   = projectName 
 
 
     @property
@@ -249,7 +246,6 @@
         return None if len(docList)==0 else docList[0]
 
 
-<<<<<<< HEAD
 # if __name__ == "__main__":
 #
 #     bt = BuildingsToolkit('tlvbig',FilesDirectory ='/data4bk/nirb/')
@@ -262,23 +258,6 @@
 #     #lm = bt._analysis.LambdaOfDomain(270,200,buildingsDataSourceNameOrData=data,crs = 2039)
 #     lm = bt._analysis.LambdaFromDatasource(270, 250, 'tlvbig', exteriorBlockNameOrData=reg, crs=2039)
 #     p=1
-=======
-if __name__ == "__main__":
-    fig, ax = plt.subplots()
-    bt = BuildingsToolkit('kaplan',filesDirectory ='/home/hadas/Hadas_S/Kaplan/')
-    reg = [177933, 663923, 178933, 664423]
-    # reg = bt.cutRegionFromSource(reg, 'BNTL', True)
-    # reg.to_file('/home/hadas/Hadas_S/Kaplan/BNTL.shp')
-    reg.plot(ax=ax)
-    bt.addRegion(reg, 'buildings',crs = 2039)
-    # reg =[177933,663923,178933,664923]
-    # lis = vt.getRegionNameList()
-    reg = bt.cutRegionFromSource('new9',dataSourceName='BNTL',isBounds = True, crs = 2039)
-    data = gps.GeoDataFrame.from_file('/mnt/public/omri_hadas/Production_Mode/Dispersion_Model/Haifa09_aerosols/LSM_for_SOURCE_ESTIMATION_epsilon_version/Lambda_Inputs/Haifa_Krayot_202323_741796/290_rez_200_afterBLD_correction/BLD_krayot_after_correction.shp')
-    lm = bt._analysis.LambdaOfDomain(270,200,buildingsDataSourceNameOrData=data,crs = 2039)
-    # lm = bt._analysis.LambdaFromDatasource(270, 200, 'test', exteriorBlockNameOrData=reg, crs=2039)
-    # p=1
->>>>>>> f1f2ce66
 
 # newSketch = FreeCADDOC.addObject('Sketcher::SketchObject', 'Sketch3180')
 # newSketch.Placement = FreeCAD.Placement(FreeCAD.Vector(0.000000, 0.000000, 19.86), FreeCAD.Rotation(0.000000, 0.000000, 0.000000, 1.000000))
