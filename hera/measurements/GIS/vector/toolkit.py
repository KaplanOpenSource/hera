<<<<<<< HEAD
import logging
=======
>>>>>>> ef069247
import io
import numpy
from hera import toolkit
import geopandas as gp
from shapely.geometry import Polygon, box
from hera.datalayer.datahandler import datatypes
<<<<<<< HEAD
=======

>>>>>>> ef069247

TOOLKIT_VECTOR_REGIONNAME = "regionName"


class VectorToolkit(toolkit.abstractToolkit):

<<<<<<< HEAD

    def __init__(self, projectName, toolkitName = 'VectorToolkit', filesDirectory=None):
=======
    def __init__(self, projectName, toolkitName = 'VectorToolkit', FilesDirectory=None):
>>>>>>> ef069247
        """
            Initializes vector data toolkit.

        Parameters
        ----------
        projectName: str
            The project Name that the toolkit is initialized on
        toolkitName: str
            the specific toolkit, getting from the child.

        FilesDirectory: str or None
                The path to save a regions files when they are created.

                if str then represents a path (relative or absolute) to save the files in. The directory is created automatically.

                if None, then tries to get the default path of the project from the config. if it does not
                exist, then use the current directory.

        """
        super().__init__(projectName=projectName,toolkitName=toolkitName,filesDirectory=filesDirectory)


    @staticmethod
    def geopandasToGeoJson(geoData):

        if isinstance(geoData,gp.GeoDataFrame):
            dataHandler = io.BytesIO()
            geoData.to_file(dataHandler,driver='GeoJSON')
            return dataHandler.getvalue().decode('ascii')

        else:
            raise ValueError("Function receives only GeoDataFrame")

    def _setGeoPandasFromRegionData(self,regionData, crs = None):
        """
            Converts a shapte to geopandas.

        Parameters
        ----------
        regionData: GeoDataFrame,dict,list,Polygon
            The shape data to use.

            list - a box with  [xmin,ymin,xmax,ymax]

        crs : int
            The CRS EPSG identification.

        Returns
        -------

        """

        if isinstance(regionData,gp.GeoDataFrame):

            data = regionData

        elif isinstance(regionData, dict):
            data = gp.GeoDataFrame.from_features(regionData['features'])

        elif isinstance(regionData, list):
            try:
                data =gp.GeoDataFrame({'geometry':[box(regionData[0], regionData[1], regionData[2], regionData[3])]})
            except Exception as e:
                raise ValueError(f"Can't create region shape from regionData list, The list should contain the following input: xmin,ymin,xmax,ymax ")

        elif isinstance(regionData, Polygon):

            data = gp.GeoDataFrame({'geometry':[regionData]})

        else:
            raise ValueError(f" regionData paremeter must be: GeoDataFrame/GeoJSON/list/Polygon")


        if crs is not None:
            try:
                data.crs = crs
            except Exception as e:
                raise ValueError(f" Please pass a valid crs number ")

        return data

    def addRegion(self,regionData, regionName, crs = None): #isBounds - save the shape as Bbox or not , use can add CRS for the point list or shape
        """
                Add region shape to DB.

                Parameters
                ----------
                regionData: geoPandas , geoJson, shaply geometry
                    The project Name that the toolkit is initialized on
                regionName: str
                   The document name to save with in DB.

                isBounds: Boolean
                    If the requested region

                crs: int
                    the EPSG number represent the region coordinate system.
                    * The crs is not saved to the db with the region when it is specified in the geoPandas, only when sendding
                      the crs to the function.

        """
        # desc =  {}
        # if isBounds == True:
        #     desc['bbox'] = True
        # else:
        #     desc['mask'] = True

        desc ={TOOLKIT_VECTOR_REGIONNAME: regionName,'crs':crs}

        data = self._setGeoPandasFromRegionData(regionData,crs = crs).to_json()
        # data = self.geopandasToGeoJson(data)

        self.addCacheDocument(resource = data, dataFormat=datatypes.GEOPANDAS, desc=desc)

<<<<<<< HEAD

    def cutRegionFromSource(self,shapeDataOrName,dataSourceName, isBounds = False, crs = None): # If  shapeDataOrName is data: if is Bounds = True: use the Bbox of shape as the region, else use the shpae as the region
=======
    def cutRegionFromSource(self,shapeDataOrName,dataSourceName , isBounds = False, crs = None): # If  shapeDataOrName is data: if is Bounds = True: use the Bbox of shape as the region, else use the shpae as the region
>>>>>>> ef069247
        """
            Cuts a the shape from the requested datasource

        Parameters
        ----------
        shapeDataOrName: GeoDataFrame,dict,list,Polygon
            The shape data to use.

                        list - a box with the corners in [xmin,ymin,xmax,ymax]

        dataSourceName : str
            The name of the satasource to cur from.

        isBounds : bool
            If true, use the bounding box fo the polygon.

        crs : int
            The EPSG of the coordinate system of the shape (if it is a shape and not in the dtasource ative coordinates).

        Returns
        -------

        """
        self.logger.info("-- Start --")

        if isinstance(shapeDataOrName, str):
            shape= self.getRegionData(shapeDataOrName)
        else:
            shape = self._setGeoPandasFromRegionData(shapeDataOrName,crs = crs)

<<<<<<< HEAD
        if self.logger.isEnabledFor(logging.DEBUG):
            x,y = [x for x in shape.iloc[0].geometry.exterior.xy]
            self.logger.debug(f"The requested region is {numpy.dstack((x,y)).tolist()}")

        if isBounds == False:
            dct = {'mask':shape}
        else:
            dct = {'bbox':shape}

        self.logger.debug(f"Prepering to load the data from {dataSourceName} with the query {str(dct)}")
=======
        dct = dict(bbox=shape) if isBounds else dict(mask=shape)

        if isinstance(dataSourceName, str):
>>>>>>> ef069247

            doc = self.getDatasourceDocument(datasourceName=dataSourceName)
            if doc is None:
                sourceList = self.getDataSourceTable()['datasourceName'].str.cat()
                raise ValueError(f"The Data sources available in the project are: " + sourceList)
            else:
                return doc.getData(**dct)

    def getRegionNameList(self):
        """
            Return the list of region names.

        :return:
        """

        return [doc.desc[TOOLKIT_VECTOR_REGIONNAME] for doc in self.getMeasurementsDocuments()]

    def getRegionData(self, regionName):

        """

                Parameters
                ---------

                    regionName: str
                            The name of the region
                Returns
                -------
                    Return the vectorData with the region anme
                """
        qry ={TOOLKIT_VECTOR_REGIONNAME: regionName}
        shapeDoc = self.getCacheDocuments(**qry)
        return None if len(shapeDoc)==0 else shapeDoc[0].getData()

    def getRegionDocumentByName(self, regionName):
        """

        Parameters
        ---------

            regionName: str
                    The name of the region
        Returns
        -------
            Return the vectorData with the region anme
        """

        return self.getDatasourceDocument(regionName)

    def getRegionsTable(self):

        return self.getDataSourceTable()

    def deleteRegion(self,regionName):
        self.deleteCacheDocuments(desc ={TOOLKIT_VECTOR_REGIONNAME: regionName})



<|MERGE_RESOLUTION|>--- conflicted
+++ resolved
@@ -1,29 +1,16 @@
-<<<<<<< HEAD
-import logging
-=======
->>>>>>> ef069247
 import io
-import numpy
 from hera import toolkit
 import geopandas as gp
 from shapely.geometry import Polygon, box
 from hera.datalayer.datahandler import datatypes
-<<<<<<< HEAD
-=======
-
->>>>>>> ef069247
 
 TOOLKIT_VECTOR_REGIONNAME = "regionName"
 
 
 class VectorToolkit(toolkit.abstractToolkit):
 
-<<<<<<< HEAD
 
     def __init__(self, projectName, toolkitName = 'VectorToolkit', filesDirectory=None):
-=======
-    def __init__(self, projectName, toolkitName = 'VectorToolkit', FilesDirectory=None):
->>>>>>> ef069247
         """
             Initializes vector data toolkit.
 
@@ -45,6 +32,20 @@
         """
         super().__init__(projectName=projectName,toolkitName=toolkitName,filesDirectory=filesDirectory)
 
+        # FileDirectoryCheck in abstractToolkit
+
+    # @staticmethod
+    # def geopandasToGeoJson(geoData):
+    #     features = []
+    #     insert_features = lambda X: features.append(
+    #         geojson.Feature(geometry=geojson.Point((X["long"],
+    #                                                 X["lat"],
+    #                                                 X["elev"])),
+    #                         properties=dict(name=X["name"],
+    #                                         description=X["description"])))
+    #     geoData.apply(insert_features, axis=1)
+    #     with open('map1.geojson', 'w', encoding='utf8') as fp:
+    #         geojson.dump(geojson.FeatureCollection(features), fp, sort_keys=True, ensure_ascii=False)
 
     @staticmethod
     def geopandasToGeoJson(geoData):
@@ -90,12 +91,9 @@
                 raise ValueError(f"Can't create region shape from regionData list, The list should contain the following input: xmin,ymin,xmax,ymax ")
 
         elif isinstance(regionData, Polygon):
-
             data = gp.GeoDataFrame({'geometry':[regionData]})
-
         else:
             raise ValueError(f" regionData paremeter must be: GeoDataFrame/GeoJSON/list/Polygon")
-
 
         if crs is not None:
             try:
@@ -125,12 +123,6 @@
                       the crs to the function.
 
         """
-        # desc =  {}
-        # if isBounds == True:
-        #     desc['bbox'] = True
-        # else:
-        #     desc['mask'] = True
-
         desc ={TOOLKIT_VECTOR_REGIONNAME: regionName,'crs':crs}
 
         data = self._setGeoPandasFromRegionData(regionData,crs = crs).to_json()
@@ -138,12 +130,8 @@
 
         self.addCacheDocument(resource = data, dataFormat=datatypes.GEOPANDAS, desc=desc)
 
-<<<<<<< HEAD
 
     def cutRegionFromSource(self,shapeDataOrName,dataSourceName, isBounds = False, crs = None): # If  shapeDataOrName is data: if is Bounds = True: use the Bbox of shape as the region, else use the shpae as the region
-=======
-    def cutRegionFromSource(self,shapeDataOrName,dataSourceName , isBounds = False, crs = None): # If  shapeDataOrName is data: if is Bounds = True: use the Bbox of shape as the region, else use the shpae as the region
->>>>>>> ef069247
         """
             Cuts a the shape from the requested datasource
 
@@ -168,33 +156,33 @@
 
         """
         self.logger.info("-- Start --")
+
 
         if isinstance(shapeDataOrName, str):
             shape= self.getRegionData(shapeDataOrName)
         else:
             shape = self._setGeoPandasFromRegionData(shapeDataOrName,crs = crs)
 
-<<<<<<< HEAD
-        if self.logger.isEnabledFor(logging.DEBUG):
-            x,y = [x for x in shape.iloc[0].geometry.exterior.xy]
-            self.logger.debug(f"The requested region is {numpy.dstack((x,y)).tolist()}")
-
-        if isBounds == False:
-            dct = {'mask':shape}
-        else:
-            dct = {'bbox':shape}
-
-        self.logger.debug(f"Prepering to load the data from {dataSourceName} with the query {str(dct)}")
-=======
+            shape.crs=2039
+
+        self.logger.debug(f"The crs of the input is {shape.crs}")
+        self.logger.debug(f"The shape is {shape.iloc[0]}")
+
         dct = dict(bbox=shape) if isBounds else dict(mask=shape)
 
         if isinstance(dataSourceName, str):
->>>>>>> ef069247
-
             doc = self.getDatasourceDocument(datasourceName=dataSourceName)
+            self.logger.debug(f"The datasource {dataSourceName} is pointing to {doc.resource}")
+
+
+            import pdb
+            pdb.set_trace()
+
             if doc is None:
                 sourceList = self.getDataSourceTable()['datasourceName'].str.cat()
-                raise ValueError(f"The Data sources available in the project are: " + sourceList)
+                err = f"The Data sources available in the project are: " + sourceList
+                self.logger.error(err)
+                raise ValueError(err)
             else:
                 return doc.getData(**dct)
 
