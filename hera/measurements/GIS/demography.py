--- conflicted
+++ resolved
@@ -20,10 +20,11 @@
     def publicProjectName(self):
         return self._publicProjectName
 
-    def __init__(self, projectName,publicProjectName="Demography", useAll=False,):
+    def __init__(self, projectName,publicProjectName="Demography",databaseNameList=None, useAll=False,):
         self._projectName = projectName
         self._publicProjectName = publicProjectName
-        super().__init__(projectName=projectName, publicProjectName=publicProjectName, useAll=useAll)
+        super().__init__(projectName=projectName, publicProjectName=publicProjectName,
+                         databaseNameList=databaseNameList, useAll=useAll)
         self.setConfig()
         self._analysis = analysis(projectName=projectName, dataLayer=self)
 
@@ -40,11 +41,7 @@
         populationTypes = {"All":"total_pop","Children":"age_0_14","Youth":"age_15_19",
                            "YoungAdults":"age_20_29","Adults":"age_30_64","Elderly":"age_65_up"} if populationTypes is None else populationTypes
         config = dict(source=Source,units=units,populationTypes=populationTypes, **kwargs)
-<<<<<<< HEAD
-        super().setConfig(config=config)
-=======
         super().setConfig(config=config, dbName=dbName)
->>>>>>> 9c9a1928
 
         datalist = self.getMeasurementsDocuments(source=config["source"])
 
