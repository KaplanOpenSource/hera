--- conflicted
+++ resolved
@@ -1,10 +1,5 @@
 from .... import toolkit
-<<<<<<< HEAD
-from ..utils import stlFactory,convertCRS,ITM,WGS84,ED50_ZONE36N
-from ....utils.logging import get_classMethod_logger
-=======
 from ..utils import ITM,WSG84,BETA,KARMAN,convertCRS
->>>>>>> 0ae5da46
 import numpy
 import math
 from itertools import product
@@ -136,7 +131,7 @@
         self._presentation = presentation(dataLayer=self)
 
 
-    def getLandCoverAtPoint(self, lon, lat, inputCRS=WGS84, dataSourceName=None):
+    def getLandCoverAtPoint(self,lon,lat,inputCRS=WSG84, dataSourceName=None):
         """
         Get the landcover type integer value in a specific point.
 
@@ -175,11 +170,7 @@
         y = math.floor((lon - gt[0]) / gt[1])
         return img[x, y]
 
-<<<<<<< HEAD
-    def getLandCover(self, minlon, minlat, maxlon, maxlat, dxdy = 30, inputCRS=WGS84, dataSourceName=None):
-=======
     def getLandCover(self,minx,miny,maxx,maxy,dxdy = 30, inputCRS=WSG84, dataSourceName=None):
->>>>>>> 0ae5da46
         """
         Get Xarray LandCover map.
 
@@ -219,10 +210,6 @@
             ilon = math.floor((lon - lonUpperLeft) / lonResolution)
             return img[ilat, ilon]
 
-<<<<<<< HEAD
-        min_pp = convertCRS(points=[[minlon, minlat]], inputCRS=WGS84, outputCRS=ITM)[0]
-        max_pp = convertCRS(points=[[maxlon, maxlat]], inputCRS=WGS84, outputCRS=ITM)[0]
-=======
 
         if inputCRS==WSG84:
             min_pp = convertCRS(points=[[miny, minx]], inputCRS=WSG84, outputCRS=ITM)[0]
@@ -231,24 +218,17 @@
             min_pp = convertCRS(points=[[minx, miny]], inputCRS=ITM, outputCRS=ITM)[0]
             max_pp = convertCRS(points=[[maxx,maxy]], inputCRS=ITM, outputCRS=ITM)[0]
 
->>>>>>> 0ae5da46
         x = numpy.arange(min_pp.x, max_pp.x, dxdy)
         y = numpy.arange(min_pp.y, max_pp.y, dxdy)
         xx = numpy.zeros((len(x), len(y)))
         yy = numpy.zeros((len(x), len(y)))
         for ((i, vx), (j, vy)) in product([(i, vx) for (i, vx) in enumerate(x)], [(j, vy) for (j, vy) in enumerate(y[::-1])]):
             print((i, j), end="\r")
-<<<<<<< HEAD
-            newpp = convertCRS(points=[[vx, vy]], inputCRS=ITM, outputCRS=inputCRS)[0]
-            xx[i, j] = newpp.x
-            yy[i, j] = newpp.y
-=======
             newpp = convertCRS(points=[[vx, vy]], inputCRS=ITM, outputCRS=WSG84)[0]
             lat = newpp.y           #converCRS returns the opposite for lat lon
             lon = newpp.x           #converCRS returns the opposite for lat lon
             xx[i, j] = lat
             yy[i, j] = lon
->>>>>>> 0ae5da46
 
         ds = self.getDataSourceData(dataSourceName)
         img = ds.GetRasterBand(1).ReadAsArray()
@@ -279,7 +259,7 @@
         xarray.attrs['landcover_description'] = self.getCodingMap(dataSourceName)
         return xarray
 
-    def getRoughnessAtPoint(self, lon, lat, inputCRS=WGS84, dataSourceName=None):
+    def getRoughnessAtPoint(self,lon,lat,inputCRS=WSG84, dataSourceName=None):
         """
         Get the roughness value of a specific point in the map.
 
@@ -306,11 +286,11 @@
         datasourceDocument = self.getDataSourceDocument(dataSourceName)
         landcover = self.getLandCoverAtPoint(lon=lon,lat=lat,inputCRS=inputCRS,dataSourceName=dataSourceName)
 
-        handlerFunction = getattr(self, f"handleType{datasourceDocument['desc']['type']}")
+        handlerFunction = getattr(self, f"_handleType{datasourceDocument['desc']['type']}")
         return handlerFunction(landcover)
 
 
-    def getRoughnessFromLandcover(self,landcover,isBuilding=False,dataSourceName=None):
+    def getRoughnessFromLandcover(self,landcover,windMeteorologicalDirection=None,resolution=None,isBuilding=False,dataSourceName=None,GIS_BUILDINGS_dataSourceName=None):
         """
         Adds Roughness field (z0) to landcover Xarray.
 
@@ -530,16 +510,16 @@
         return lambdaGrid
 
 
-
+    
     def roughnesslength2sandgrainroughness(rl):
-    #Desmond, C. J., Watson, S. J., & Hancock, P. E. (2017). Modelling the wind energy resource in complex terrain and atmospheres. Numerical simulation and wind tunnel investigation of non-neutral forest canopy flow. Journal of wind engineering and industrial aerodynamics, 166, 48-60.‏
+    #Desmond, C. J., Watson, S. J., & Hancock, P. E. (2017). Modelling the wind energy resource in complex terrain and atmospheres. Numerical simulation and wind tunnel investigation of non-neutral forest canopy flow. Journal of wind engineering and industrial aerodynamics, 166, 48-60.‏    
     # https://www.sciencedirect.com/science/article/pii/S0167610516300083#bib12
     # eq. 5: Equivalent sand grain roughness (m) is z0*30
-
+    
     # we can you it for "nutkRoughWallFunction" boundary condition for Ks (sand grain roughness) parameter
     # Cs value can be set as 0.5
-
-        return rl*30.0 # return Ks value
+    
+        return rl*30.0 # return Ks value 
 
 
 class presentation:
