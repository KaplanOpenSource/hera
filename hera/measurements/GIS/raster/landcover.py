--- conflicted
+++ resolved
@@ -1,9 +1,5 @@
 from .... import toolkit
-<<<<<<< HEAD
-from ..utils import stlFactory,convertCRS,ITM,WSG84,ED50_ZONE36N,BETA,KARMAN
-=======
 from ..utils import stlFactory,convertCRS,ITM,WGS84,ED50_ZONE36N
->>>>>>> 3c2e73f7
 from ....utils.logging import get_classMethod_logger
 import numpy
 import math
@@ -218,20 +214,15 @@
             ilon = math.floor((lon - lonUpperLeft) / lonResolution)
             return img[ilat, ilon]
 
-<<<<<<< HEAD
-        min_pp = convertCRS(points=[[minlon, minlat]], inputCRS=inputCRS, outputCRS=ITM)[0]
-        max_pp = convertCRS(points=[[maxlon, maxlat]], inputCRS=inputCRS, outputCRS=ITM)[0]
-=======
         min_pp = convertCRS(points=[[minlon, minlat]], inputCRS=WGS84, outputCRS=ITM)[0]
         max_pp = convertCRS(points=[[maxlon, maxlat]], inputCRS=WGS84, outputCRS=ITM)[0]
->>>>>>> 3c2e73f7
         x = numpy.arange(min_pp.x, max_pp.x, dxdy)
         y = numpy.arange(min_pp.y, max_pp.y, dxdy)
         xx = numpy.zeros((len(x), len(y)))
         yy = numpy.zeros((len(x), len(y)))
         for ((i, vx), (j, vy)) in product([(i, vx) for (i, vx) in enumerate(x)], [(j, vy) for (j, vy) in enumerate(y)]):
             print((i, j), end="\r")
-            newpp = convertCRS(points=[[vx, vy]], inputCRS=ITM, outputCRS=WSG84)[0]
+            newpp = convertCRS(points=[[vx, vy]], inputCRS=ITM, outputCRS=inputCRS)[0]
             xx[i, j] = newpp.x
             yy[i, j] = newpp.y
 
@@ -291,11 +282,11 @@
         datasourceDocument = self.getDataSourceDocument(dataSourceName)
         landcover = self.getLandCoverAtPoint(lon=lon,lat=lat,inputCRS=inputCRS,dataSourceName=dataSourceName)
 
-        handlerFunction = getattr(self, f"_handleType{datasourceDocument['desc']['type']}")
+        handlerFunction = getattr(self, f"handleType{datasourceDocument['desc']['type']}")
         return handlerFunction(landcover)
 
 
-    def getRoughnessFromLandcover(self,landcover,windMeteorologicalDirection=None,resolution=None,isBuilding=False,dataSourceName=None,GIS_BUILDINGS_dataSourceName=None):
+    def getRoughnessFromLandcover(self,landcover,isBuilding=False,dataSourceName=None):
         """
         Adds Roughness field (z0) to landcover Xarray.
 
@@ -336,11 +327,7 @@
             landcover = self._getUrbanRoughnessFromLandCover(landcover,windMeteorologicalDirection,resolution,dataSourceName,GIS_BUILDINGS_dataSourceName)
         return landcover
 
-<<<<<<< HEAD
     def getRoughness(self,minlon,minlat,maxlon,maxlat,dxdy = 30, inputCRS=WSG84, dataSourceName=None,isBuilding=False,windMeteorologicalDirection=None,resolution=None,GIS_BUILDINGS_dataSourceName=None):
-=======
-    def getRoughness(self, minlon, minlat, maxlon, maxlat, dxdy = 30, inputCRS=WGS84, dataSourceName=None, isBuilding=False):
->>>>>>> 3c2e73f7
         """
         Returns Xarray LandCover map with Roughness (zo) field. Just as applying getLandCover and getRoughnessFromLandcover at the same time.
 
@@ -523,16 +510,16 @@
         return lambdaGrid
 
 
-    
+
     def roughnesslength2sandgrainroughness(rl):
-    #Desmond, C. J., Watson, S. J., & Hancock, P. E. (2017). Modelling the wind energy resource in complex terrain and atmospheres. Numerical simulation and wind tunnel investigation of non-neutral forest canopy flow. Journal of wind engineering and industrial aerodynamics, 166, 48-60.‏    
+    #Desmond, C. J., Watson, S. J., & Hancock, P. E. (2017). Modelling the wind energy resource in complex terrain and atmospheres. Numerical simulation and wind tunnel investigation of non-neutral forest canopy flow. Journal of wind engineering and industrial aerodynamics, 166, 48-60.‏
     # https://www.sciencedirect.com/science/article/pii/S0167610516300083#bib12
     # eq. 5: Equivalent sand grain roughness (m) is z0*30
-    
+
     # we can you it for "nutkRoughWallFunction" boundary condition for Ks (sand grain roughness) parameter
     # Cs value can be set as 0.5
-    
-        return rl*30.0 # return Ks value 
+
+        return rl*30.0 # return Ks value
 
 
 class presentation:
