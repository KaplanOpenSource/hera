--- conflicted
+++ resolved
@@ -1,19 +1,6 @@
-<<<<<<< HEAD
-from .datalayer.datalayer import GIS_datalayer
-from .analytics.Plotting import Plotting
-from .utils.STL import convert
-from .analytics.dataManipulations import dataManipulations
-from .demography.population import population
-import sys
-version = sys.version_info[0]
-if version==2:
-    from .synthetic.synthetic import synthetic
-dataManipulations = dataManipulations()
-=======
 # from .datalayer.datalayer import GIS_datalayer
 # from .analytics.Plotting import Plotting
 # from .utils.STL import convert
 # from hera.measurements.GIS.utils import dataManipulations
 # from .demography.population import population
-# dataManipulations = dataManipulations()
->>>>>>> 56a7cbeb
+# dataManipulations = dataManipulations()