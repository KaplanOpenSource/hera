--- conflicted
+++ resolved
@@ -1,55 +1,3 @@
-<<<<<<< HEAD
-import logging
-try:
-    from unum import Unum
-except:
-    print('cannot import unum package')
-
-def andClause(excludeFields=[], **kwargs):
-
-    L = []
-    for key, value in kwargs.items():
-        if key in excludeFields:
-            continue
-
-        if isinstance(value, list):
-            conditionStr = "%s in %s"
-        elif isinstance(value, str):
-            conditionStr = "%s == '%s'"
-        elif isinstance(value, dict):
-            conditionStr = "%s " + value['operator'] + " %s"
-            value = value['value']
-        else:
-            conditionStr = "%s == %s"
-
-        L.append(conditionStr % (key, value))
-
-    return " and ".join(L)
-
-
-tonumber = lambda x,theunit: x.asNumber(theunit) if isinstance(x,Unum) else x
-tounit   = lambda x,theunit: x.asUnit(theunit) if isinstance(x,Unum) else x*theunit
-tounum   = tounit
-
-toMeteorlogicalAngle = lambda mathematical_angle: (270-mathematical_angle) if ((270-mathematical_angle) >= 0) else (630-mathematical_angle)
-toMathematicalAngle  = toMeteorlogicalAngle
-
-
-#############
-
-class loggedObject:
-
-    _logger = None
-
-    @property
-    def logger(self):
-        return self._logger
-
-    def __init__(self,loggerName=None):
-        name = ".".join(str(self.__class__)[8:-2].split(".")[1:]) if loggerName is None else loggerName
-        self._logger = logging.getLogger(name)
-=======
 from .angle import *
 from .query import *
 from .unum import *
->>>>>>> 3691ba36
