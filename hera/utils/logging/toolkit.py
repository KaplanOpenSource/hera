--- conflicted
+++ resolved
@@ -73,13 +73,8 @@
         self.initializeLogger(resetToDefault=True, loggingConfig=loggingConfig)
 
     @property
-<<<<<<< HEAD
-    def defaultHeraLogDir(self):
-        return os.path.join(pathlib.Path.home(), ".pyhera", "log")
-=======
     def defaultHeraHome(self):
         return os.path.join(pathlib.Path.home(), ".pyhera")
->>>>>>> e6883ae2
 
     def getDefaultLoggingConfig(self):
         """
@@ -92,11 +87,7 @@
         """
         with open(os.path.join(os.path.dirname(__file__), 'heraLogging.config'), 'r') as logconfile:
             log_conf_str = logconfile.read().replace("\n", "")
-<<<<<<< HEAD
-            log_conf_str = log_conf_str.replace("{hera_log}", self.defaultHeraLogDir)
-=======
             log_conf_str = log_conf_str.replace("{herapath}", self.defaultHeraHome)
->>>>>>> e6883ae2
             log_conf = json.loads(log_conf_str)
 
         return log_conf
@@ -123,7 +114,6 @@
                 None
         """
         if resetToDefault:
-            os.makedirs(self.defaultHeraLogDir, exist_ok=True)  # if this fails, let the exception be raised
             log_conf = self.getDefaultLoggingConfig()
         else:
             # It will always exist, because we call the initialize project with resetToDefault when we initialize the toolkit.
@@ -146,17 +136,8 @@
         # setup the config.
         try:
             logging.config.dictConfig(log_conf)
-<<<<<<< HEAD
-        except ValueError as e:
-            raise RuntimeError(
-                f"Unable to initialize logger.\n"
-                f"Make sure that the logging subdirectory "
-                f"(by default, {self.defaultHeraLogDir}) exists and is writable."
-            ) from e
-=======
         except ValueError:
             raise RuntimeError(f"Unable to initialized logger. Make sure that the logging subdirectoryis (usually 'log', see utils/logging/heraLogging.config file) exists in {self.defaultHeraHome}")
->>>>>>> e6883ae2
 
         self._config = log_conf
 
