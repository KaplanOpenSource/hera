--- conflicted
+++ resolved
@@ -1,19 +1,6 @@
-
-# The use of jupyter-nbconvert here is specifically to allow the use of
-# a notebook in a reST "..include" directive.
-# See https://github.com/spatialaudio/nbsphinx/issues/181, specifically the closing comment
-
 jupyter-nbconvert --execute source/datalayer/addgetdata.ipynb --to rst
-<<<<<<< HEAD
-
-# Notebooks used as complete documents (e.g. referenced in "..toctree" directives)
-# are handled by the nbsphinx extension and do not need to be explicitly converted.
-
-#jupyter-nbconvert --execute source/datalayer/usage.ipynb --to rst
-=======
 jupyter-nbconvert --execute source/datalayer/usage.ipynb --to rst
 
->>>>>>> e6883ae2
 #jupyter-nbconvert --execute source/measurements/meteorology/lowfreqdata/lowfreqdata.ipynb --to rst
 #jupyter-nbconvert --execute source/measurements/meteorology/lowfreqdata/Analysis.ipynb --to rst
 
