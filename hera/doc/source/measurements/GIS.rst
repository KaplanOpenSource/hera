--- conflicted
+++ resolved
@@ -18,108 +18,8 @@
 .. toctree::
     :maxdepth: 1
 
-<<<<<<< HEAD
-    GIS/examples/ManagingData
-    GIS/examples/Plotting
-    GIS/examples/Convertions
-    GIS/examples/DataManipulations
-    GIS/examples/Population
-
-
-10-minute tutorial
-------------------
-
-This tutorial demonstrate how to store and retrieve data from the database.
-
-Geopandas data
-**************
-
-first, import the requested module:
-
-.. code-block:: python
-
-    from hera import GIS
-
-The module used for storing and retrieving data is called GIS_datalayer.
-
-.. code-block:: python
-
-    datalayer = GIS.GIS_datalayer(projectName = "Example", FilesDirectory = "/home/ofir/Projects/2020/GIS")
-
-Storing and retrieving GIS data is done using the same function.
-The first time one asks for data of a certain rectangle in Israels' map,
-one has to deliver the rectangle's coordinates and a name for the new file that saves it.
-Any additional parameters that describe the data may be added, such as the region's name.
-
-.. code-block:: python
-
-    points = [193000, 731000, 218500, 763000] # The rectangle coordinantes
-    #example_data = datalayer.getGISDocuments(points=points, CutName="Example", Region="Haifa")
-
-The function returns a list of the documents that fit the parameters.
-The data itself can be achieved by choosing a document and using the function getData().
-
-For retrieving data that already exists, one can deliver any parameters that describe the data,
-or even no parameters at all for getting all the GIS geopandas data in the project.
-for example, for getting a specific data one may use a variation of the following line:
-
-.. code-block:: python
-
-    datalayer.getGISDocuments()[3].getData()
-
-
-Shapely Data
-************
-
-Shapely points and polygons may be added to the database.
-Adding shapes is done like this:
-
-.. code-block:: python
-
-    from shapely import geometry
-    Haifa_Port = geometry.Point([200000,748000])
-    dataHandler.addGeometry(name="Haifa_Port", Geometry=Haifa_Port)
-
-The shape is retrieved this way:
-
-.. code-block:: python
-
-    shape = dataHandler.getGeometry(name="Haifa_Port")
-
-It can also be used in oreder to retrieve a goeopandas dataframe that contains the shape:
-
-.. code-block:: python
-
-    datalayer.getGISDocuments(Geometry="Haifa_Port"])[0].getData()
-
-Synthetic city
-**************
-
-When making a cfd model of a city we can use real city data or build a synthetic city.
-The synthetic city will have the properties that we will choose.
-We assume that the gap between the buildings is equal in the x and y axis.
-
-.. code-block:: python
-
-	myDC = DataCenter()
-	myDC = createSynthetic(regionName, domainx, domainy, buildingx, buildingy, buildingz, gap)
-
-Demography
-**********
-
-Demography data in an area may be retrieved.
-If we have a document whose name or CutName is "TelAviv", for example,
-which holds coordinates that may define a polygon,
-we can find the amount of people who live in that polygon.
-
-.. code-block:: python
-
-    population = GIS.population(projectName = "Example")
-    data = population.projectPolygonOnPopulation(Geometry="TelAviv")
-=======
     GIS/locations/topography
     GIS/locations/buildings
     GIS/locations/shapes
     GIS/locations/images
-    GIS/demography
->>>>>>> 82d0e3c5
+    GIS/demography