{
 "cells": [
  {
   "cell_type": "markdown",
   "metadata": {},
   "source": [
    "# Arranging data\n",
    "\n",
    "Here we will demonstrate how to cut a desired region from a large data source, how to load new data to the database, and how to get saved data.\n",
    "\n",
    "## Cutting the desired region\n",
    "\n",
    "A source for the buildings tool's data is available in hera-data. It may be added to the current project using the next command:\n",
    "\n",
    "hera-data-load documentation Buildings BNTL\n",
    "\n",
    "Here, \"documentation\" is the project name, \"Buildings\" is the type of the data and \"BNTL\" is the source.\n",
    "\n",
    "The BNTL source holds data of whole Israel, which is too large to handle.\n",
    "Therefore, one usually has to cut a desired region from the source.\n",
    "This is done using the next procedure:"
   ]
  },
  {
   "cell_type": "code",
   "execution_count": 1,
   "metadata": {},
<<<<<<< HEAD
   "outputs": [],
   "source": [
    ""
   ]
  },
  {
   "cell_type": "code",
   "execution_count": 3,
   "metadata": {},
   "outputs": [],
   "source": [
    "from hera import toolkitHome\n",
    "\n",
    "projectName = \"documentation\"\n",
    "FilesDirectory = \"New-Files-Directory\"\n",
    "buildings  = toolkitHome.getToolkit(toolkitName=toolkitHome.GIS_BUILDINGS,\n",
    "                                    projectName=projectName)\n",
    "\n",
=======
   "outputs": [
    {
     "name": "stdout",
     "output_type": "stream",
     "text": [
      "Loading the Building Toolkit. FreeCAD not Found, cannot convert to STL\n"
     ]
    }
   ],
   "source": [
    "from hera import toolkitHome\n",
    "import pandas\n",
    "import geopandas\n",
    "projectName = \"documentation\"\n",
    "toolkitName = \"GIS_Buildings\"\n",
    "buildings  = toolkitHome.getToolkit(projectName=projectName,toolkitName=toolkitName)\n",
>>>>>>> ff8e1b52
    "points = [263000,765000,266000,768000]\n",
    "regionName = \"Katsrin\"\n",
    "# KatsrinDoc = buildings.makeRegion(points=points, regionName=regionName, saveMode=None, dataSourceOrFile=\"BNTL\", dataSourceVersion=\"1\",additionalData=dict())"
   ]
  },
  {
   "cell_type": "markdown",
   "metadata": {},
   "source": [
    "The \"makeRegion\" function returns the name of the file of the new region if the saveMode doesn't include adding to the database.\n",
    "If the new file is added to the database, the function returns its document.\n",
    "\n",
    "The points parameter holds the coordinates of the bounds of the region. \n",
    "It may be a list, as demonstrated above, a geopandas dataframe, for which the bounds are used for the new region, or a dictionary\n",
    "of the following structure:"
   ]
  },
  {
   "cell_type": "code",
   "execution_count": 2,
   "metadata": {},
   "outputs": [],
   "source": [
    "points = {\"minX\":263000, \"minY\":765000, \"maxX\":266000, \"maxY\":768000}"
   ]
  },
  {
   "cell_type": "markdown",
   "metadata": {},
   "source": [
    "The regionName parameter is the name used to save the new file.\n",
    "The dataSourceOrFile and dataSourceVersion parameters are None by default, in which case the most updated version and source are used.\n",
    "For a specific source or version, the name of the source and version, as demonstrated above for source \"BNTL\" and version \"1\".\n",
    "The dataSourceOrFile may also be a direct path of a file from which the region may be cut.\n",
    "Currently, the only available file type for buildings is shapefile (shp).\n",
    "\n",
    "For instance,"
   ]
  },
  {
   "cell_type": "code",
   "execution_count": 5,
   "metadata": {},
   "outputs": [
    {
     "data": {
      "text/plain": [
       "'/home/eyal/Development/Hera/hera/doc/source/toolkits/Buildings/KatsrinSmall'"
      ]
     },
     "execution_count": 5,
     "metadata": {},
     "output_type": "execute_result"
    }
   ],
   "source": [
    "points = {'minX': 264000, 'minY': 766000, 'maxX': 265000, 'maxY': 767000}\n",
    "regionName = \"KatsrinSmall\"\n",
    "KatsrinDoc = buildings.makeRegion(points=points, regionName=regionName, saveMode=\"DB_overwrite\", dataSourceOrFile=\"examples/Katsrin/BLDG.shp\")\n",
    "KatsrinDoc"
   ]
  },
  {
   "cell_type": "markdown",
   "metadata": {},
   "source": [
    "Any additional descriptors of the data may be given in the additionalData parameter in dict format.\n",
    "These descriptors are saved to the database when the save mode includes saving to database.\n",
    "\n",
    "A region may also be made using a saved shape in the database.\n",
    "For example, we will add a set of points around Katsrin to the database as documented at the shapes tool documentation, and use it to cut a region."
   ]
  },
  {
   "cell_type": "code",
   "execution_count": 7,
   "metadata": {},
   "outputs": [
    {
     "data": {
      "text/plain": [
       "'/home/eyal/Development/Hera/hera/doc/source/toolkits/Buildings/aroundKatsrin'"
      ]
     },
     "execution_count": 7,
     "metadata": {},
     "output_type": "execute_result"
    }
   ],
   "source": [
    "toolkitName = \"GIS_Shapes\"\n",
    "shapes  = toolkitHome.getToolkit(projectName=projectName,toolkitName=toolkitName)\n",
    "\n",
    "location = \"aroundKatsrin\"\n",
    "data = pandas.DataFrame({\"Location\":location,\"Longitude\":[263500,263500,265500,265500],\"Latitude\":[766600,767000,767000,766600]})\n",
    "geoData = geopandas.GeoDataFrame(data,geometry=geopandas.points_from_xy(data.Longitude,data.Latitude))\n",
    "loadedData = shapes.loadData(fileNameOrData=geoData, saveMode=\"DB_overwrite\", regionName=location, additionalData=dict(units=\"ITM\"))\n",
    "\n",
    "KatsrinDoc = buildings.makeRegionByShapeName(shapeNameOrArea=location, regionName=location, saveMode=None, dataSourceOrFile=\"examples/Katsrin/BLDG.shp\")\n",
    "KatsrinDoc"
   ]
  },
  {
   "cell_type": "markdown",
   "metadata": {},
   "source": [
    "## Loading new data\n",
    "\n",
    "New data may be loaded to the database.\n",
    "The loading function recieves either the name of the file or the data itself as a geodataframe as the input data.\n",
    "For example:"
   ]
  },
  {
   "cell_type": "code",
   "execution_count": 4,
   "metadata": {},
   "outputs": [],
   "source": [
    "fileName = \"Saved-File-Directory\"\n",
    "saveMode = \"SaveMode\"\n",
    "descriptors = {} # any descriptors of the data\n",
    "# buildings.loadData(fileNameOrData = fileName, saveMode=saveMode, regionName=regionName, additionalData=descriptors)"
   ]
  },
  {
   "cell_type": "markdown",
   "metadata": {},
   "source": [
    "## Getting stored data\n",
    "\n",
    "A list of existing regions is available using the next function:"
   ]
  },
  {
   "cell_type": "code",
   "execution_count": 2,
   "metadata": {},
   "outputs": [
    {
     "data": {
      "text/plain": [
       "['KatsrinSmall']"
      ]
     },
     "execution_count": 2,
     "metadata": {},
     "output_type": "execute_result"
    }
   ],
   "source": [
    "buildings.getRegionNameList()"
   ]
  },
  {
   "cell_type": "markdown",
   "metadata": {},
   "source": [
    "A region may be retrieved using its name:"
   ]
  },
  {
   "cell_type": "code",
   "execution_count": 3,
   "metadata": {},
   "outputs": [
    {
     "data": {
      "text/html": [
       "<div>\n",
       "<style scoped>\n",
       "    .dataframe tbody tr th:only-of-type {\n",
       "        vertical-align: middle;\n",
       "    }\n",
       "\n",
       "    .dataframe tbody tr th {\n",
       "        vertical-align: top;\n",
       "    }\n",
       "\n",
       "    .dataframe thead th {\n",
       "        text-align: right;\n",
       "    }\n",
       "</style>\n",
       "<table border=\"1\" class=\"dataframe\">\n",
       "  <thead>\n",
       "    <tr style=\"text-align: right;\">\n",
       "      <th></th>\n",
       "      <th>UNIQ_ID</th>\n",
       "      <th>PARENT</th>\n",
       "      <th>FCODE</th>\n",
       "      <th>FTYPE</th>\n",
       "      <th>HI_PNT_X</th>\n",
       "      <th>HI_PNT_Y</th>\n",
       "      <th>HI_PNT_Z</th>\n",
       "      <th>HEIGHT</th>\n",
       "      <th>HT_LAND</th>\n",
       "      <th>FNAME</th>\n",
       "      <th>...</th>\n",
       "      <th>BLDG_HT</th>\n",
       "      <th>ADDR_ID</th>\n",
       "      <th>ADDR_COUNT</th>\n",
       "      <th>USG_ID</th>\n",
       "      <th>CMPLX_ID</th>\n",
       "      <th>CMLX_FCD</th>\n",
       "      <th>ORIG_AREA</th>\n",
       "      <th>SHAPE_Leng</th>\n",
       "      <th>SHAPE_Area</th>\n",
       "      <th>geometry</th>\n",
       "    </tr>\n",
       "  </thead>\n",
       "  <tbody>\n",
       "    <tr>\n",
       "      <th>0</th>\n",
       "      <td>51705354</td>\n",
       "      <td>6623332</td>\n",
       "      <td>201</td>\n",
       "      <td>14</td>\n",
       "      <td>264683.406727</td>\n",
       "      <td>766218.483294</td>\n",
       "      <td>304.54</td>\n",
       "      <td>303.89</td>\n",
       "      <td>301.64</td>\n",
       "      <td>???? ??' 10</td>\n",
       "      <td>...</td>\n",
       "      <td>2.25</td>\n",
       "      <td>0</td>\n",
       "      <td>0</td>\n",
       "      <td>0</td>\n",
       "      <td>0</td>\n",
       "      <td>0</td>\n",
       "      <td>113.5775</td>\n",
       "      <td>42.574073</td>\n",
       "      <td>113.5775</td>\n",
       "      <td>POLYGON ((264678.690 766211.810, 264678.410 76...</td>\n",
       "    </tr>\n",
       "    <tr>\n",
       "      <th>1</th>\n",
       "      <td>51710246</td>\n",
       "      <td>856175</td>\n",
       "      <td>201</td>\n",
       "      <td>11</td>\n",
       "      <td>264526.982527</td>\n",
       "      <td>766864.337594</td>\n",
       "      <td>327.80</td>\n",
       "      <td>320.11</td>\n",
       "      <td>316.50</td>\n",
       "      <td>None</td>\n",
       "      <td>...</td>\n",
       "      <td>3.61</td>\n",
       "      <td>53493332</td>\n",
       "      <td>6</td>\n",
       "      <td>0</td>\n",
       "      <td>0</td>\n",
       "      <td>0</td>\n",
       "      <td>631.9991</td>\n",
       "      <td>132.488229</td>\n",
       "      <td>631.9991</td>\n",
       "      <td>POLYGON ((264533.190 766839.380, 264526.910 76...</td>\n",
       "    </tr>\n",
       "  </tbody>\n",
       "</table>\n",
       "<p>2 rows × 21 columns</p>\n",
       "</div>"
      ],
      "text/plain": [
       "    UNIQ_ID   PARENT  FCODE  FTYPE       HI_PNT_X       HI_PNT_Y  HI_PNT_Z  \\\n",
       "0  51705354  6623332    201     14  264683.406727  766218.483294    304.54   \n",
       "1  51710246   856175    201     11  264526.982527  766864.337594    327.80   \n",
       "\n",
       "   HEIGHT  HT_LAND        FNAME  ... BLDG_HT   ADDR_ID  ADDR_COUNT  USG_ID  \\\n",
       "0  303.89   301.64  ???? ??' 10  ...    2.25         0           0       0   \n",
       "1  320.11   316.50         None  ...    3.61  53493332           6       0   \n",
       "\n",
       "   CMPLX_ID  CMLX_FCD  ORIG_AREA  SHAPE_Leng  SHAPE_Area  \\\n",
       "0         0         0   113.5775   42.574073    113.5775   \n",
       "1         0         0   631.9991  132.488229    631.9991   \n",
       "\n",
       "                                            geometry  \n",
       "0  POLYGON ((264678.690 766211.810, 264678.410 76...  \n",
       "1  POLYGON ((264533.190 766839.380, 264526.910 76...  \n",
       "\n",
       "[2 rows x 21 columns]"
      ]
     },
     "execution_count": 3,
     "metadata": {},
     "output_type": "execute_result"
    }
   ],
   "source": [
    "buildings.getRegionByName(\"KatsrinSmall\")[:2]"
   ]
  },
  {
   "cell_type": "markdown",
   "metadata": {},
   "source": [
    "Regions may also be retrieved by points that they contain.\n",
    "The searched point should be a list/tuple of x/y coordinates or a shapely.geometry.Point."
   ]
  },
  {
   "cell_type": "code",
   "execution_count": 2,
   "metadata": {},
   "outputs": [
    {
     "data": {
      "text/plain": [
       "[<Measurements: Measurements object>]"
      ]
     },
     "execution_count": 2,
     "metadata": {},
     "output_type": "execute_result"
    }
   ],
   "source": [
    "point = [264500, 766500]\n",
    "\n",
    "buildings.getRegionDocumentByPoints(point=point)"
   ]
  }
 ],
 "metadata": {
  "kernelspec": {
   "display_name": "Python 3",
   "language": "python",
   "name": "python3"
  },
  "language_info": {
   "codemirror_mode": {
    "name": "ipython",
    "version": 3
   },
   "file_extension": ".py",
   "mimetype": "text/x-python",
   "name": "python",
   "nbconvert_exporter": "python",
   "pygments_lexer": "ipython3",
   "version": "3.6.5"
  }
 },
 "nbformat": 4,
 "nbformat_minor": 4
}<|MERGE_RESOLUTION|>--- conflicted
+++ resolved
@@ -25,26 +25,6 @@
    "cell_type": "code",
    "execution_count": 1,
    "metadata": {},
-<<<<<<< HEAD
-   "outputs": [],
-   "source": [
-    ""
-   ]
-  },
-  {
-   "cell_type": "code",
-   "execution_count": 3,
-   "metadata": {},
-   "outputs": [],
-   "source": [
-    "from hera import toolkitHome\n",
-    "\n",
-    "projectName = \"documentation\"\n",
-    "FilesDirectory = \"New-Files-Directory\"\n",
-    "buildings  = toolkitHome.getToolkit(toolkitName=toolkitHome.GIS_BUILDINGS,\n",
-    "                                    projectName=projectName)\n",
-    "\n",
-=======
    "outputs": [
     {
      "name": "stdout",
@@ -61,7 +41,6 @@
     "projectName = \"documentation\"\n",
     "toolkitName = \"GIS_Buildings\"\n",
     "buildings  = toolkitHome.getToolkit(projectName=projectName,toolkitName=toolkitName)\n",
->>>>>>> ff8e1b52
     "points = [263000,765000,266000,768000]\n",
     "regionName = \"Katsrin\"\n",
     "# KatsrinDoc = buildings.makeRegion(points=points, regionName=regionName, saveMode=None, dataSourceOrFile=\"BNTL\", dataSourceVersion=\"1\",additionalData=dict())"
