--- conflicted
+++ resolved
@@ -129,39 +129,6 @@
     print(templates)
 
 
-<<<<<<< HEAD
-def stochasticLagrangian_dispersionFlow_writeDFF(arguments):
-    """
-        Writes an empty JSON filie of the DFF defition.
-    Parameters
-    ----------
-    arguments
-
-    Returns
-    -------
-
-    """
-    exampleFile = """{
-                        "name"
-                        "source" : <name>,
-                        "time" : {
-                            type : "steadyState|dynamic",
-                            "timestep" : <time>
-                        },
-                        linkMeshSymbolically : True
-                    },
-                    dispersionDuration : <duration>
-                    dispersionFields : {
-
-                    }"""
-
-    with open(arguments.outFile,"w") as outFile:
-        outFile.writelines(exampleFile)
-
-
-
-=======
->>>>>>> 91b12dc0
 def stochasticLagrangian_dispersionFlow_create(arguments):
     """
 
@@ -181,14 +148,6 @@
     logger.info(f"Adding dispersion flow to project {projectName}")
     tk = toolkitHome.getToolkit(toolkitName=toolkitHome.SIMULATIONS_OPENFOAM, projectName=arguments.projectName)
 
-<<<<<<< HEAD
-    flowdata = loadJSON(arguments.DFF)
-    flowName = flowdata['name']
-    logger.info(f"Createing dispersion flows {flowName}")
-
-    try:
-        tk.stochasticLagrangian.createDispersionFlowField(flowName=flowName,flowData=flowdata,OriginalFlowField=arguments.OriginalFlowField,overwrite=arguments.overwrite)
-=======
     flowdata = loadJSON(arguments.dispersionFlowParams)
     flowName = flowdata['name']
     logger.info(f"Createing dispersion flows {flowName}")
@@ -205,7 +164,6 @@
                                                           OriginalFlowField=arguments.OriginalFlowField,
                                                           dispersionFieldList=dispersionFieldList,
                                                           overwrite=arguments.overwrite)
->>>>>>> 91b12dc0
     except FileExistsError:
         err = f"Flow field {flowName} Already exists. Use --overwrite to recreate"
         logger.error(err)
