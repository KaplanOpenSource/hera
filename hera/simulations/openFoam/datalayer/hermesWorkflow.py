--- conflicted
+++ resolved
@@ -4,13 +4,9 @@
 import json
 from distutils.dir_util import copy_tree
 from hera import toolkitHome
-<<<<<<< HEAD
-from ....utils import loadJSON,loggedObject
-from ....utils.freeCAD import getObjFileBoundaries
-=======
 from ....utils import loadJSON
 from ....utils.logging import helpers as hera_logging
->>>>>>> 1b896348
+from ....utils.freeCAD import getObjFileBoundaries
 #from ....datalayer import Project
 from itertools import product
 from ...openFoam import ofObjectHome
@@ -22,7 +18,7 @@
     raise ImportError("Cannot use this module without hermes... Install it. ")
 
 
-class abstractWorkflow(workflow,loggedObject):
+class abstractWorkflow(workflow):
     """
             An abstract specialization of the hermes workflow to the
             openfoam workflow.
@@ -34,12 +30,8 @@
         return self['Parameters']
 
     def __init__(self, workflowJSON, workflowType=simulationTypes.WORKFLOW):
-        loggedObject.__init__(self)
         super().__init__(workflowJSON=workflowJSON)
-<<<<<<< HEAD
-=======
         self.logger = hera_logging.get_logger(self)  # was: loggedObject(name=None).logger, ignores actual class
->>>>>>> 1b896348
         self.workflowType = workflowType
 
 
@@ -247,7 +239,7 @@
         """
             Reads the configuration file and:
 
-            Adapt the fo    llowing workflow nodes:
+            Adapt the following workflow nodes:
 
                 1. blockMesh
                 2. Snappy
