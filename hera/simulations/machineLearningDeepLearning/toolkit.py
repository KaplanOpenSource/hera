from hera.utils.logging import with_logger, get_classMethod_logger
from hera.toolkit import abstractToolkit

from hera.simulations.machineLearningDeepLearning.torch.torchModels import torchLightingModel
from hera.utils import dictToMongoQuery
from hera.utils.jsonutils import compareJSONS




class machineLearningDeepLearningToolkit(abstractToolkit):
    """
        The class handles machine/deep learning models.

        It helps saving hyper parameters and it provide simple
        tools (like batch/train splitting).

        Notes:
            * Torch models it requires pytorch installed.
            * SkiLearn requires scikitlearn installed.

    """

    def __init__(self, projectName: str, filesDirectory: str = None):
        """
            Initializes the machineLearning/deepLearning toolkit.

        Parameters
        ----------
        projectName: str
            The project where the models are stored.

        filesDirectory : str
            The directory to write all the Workflow and the outputs. default is current directory.
        """
        super().__init__(projectName=projectName,
                         filesDirectory=filesDirectory,
                         toolkitName= "machineLearningDeepLearningToolkit")

    def getEmptyTorchModel(self):
        return torchLightingModel(self)

<<<<<<< HEAD

    def loadTorchModel(self,modelID):
        docList = self.getSimulationsDocuments(type= torchLightingModel.MODEL,modelID=modelID)

        if len(docList) == 0 :
            torchModel = None
        else:
            torchModel = torchLightingModel(self)
            torchModel.modelJSON = docList[0].desc
        return torchModel
=======
    def listTorchModels(self,longFormat=True,**qry,):
        qryMongo = dictToMongoQuery(qry)
        docList = self.getSimulationsDocuments(type=torchLightingModel.MODEL,**qryMongo)

        return compareJSONS(**dict([(f"M{mdl.desc['modelID']}", mdl.desc['model']) for mdl in docList]),
                            longFormat=longFormat,changeDotToUnderscore=True)

    def getTorchModelByID(self,modelID):
        docList = self.getSimulationsDocuments(type=torchLightingModel.MODEL, modelID=modelID)
        if len(docList)>0:
            mdlDesc = self.getEmptyTorchModel()
            mdlDesc.modelJSON = docList[0].desc['model']
            mdlDesc.modelID = docList[0].desc['modelID']
            mdl = mdlDesc.getModel()
        else:
            mdl= None
        return mdl
>>>>>>> c54fe459
<|MERGE_RESOLUTION|>--- conflicted
+++ resolved
@@ -4,9 +4,6 @@
 from hera.simulations.machineLearningDeepLearning.torch.torchModels import torchLightingModel
 from hera.utils import dictToMongoQuery
 from hera.utils.jsonutils import compareJSONS
-
-
-
 
 class machineLearningDeepLearningToolkit(abstractToolkit):
     """
@@ -40,18 +37,6 @@
     def getEmptyTorchModel(self):
         return torchLightingModel(self)
 
-<<<<<<< HEAD
-
-    def loadTorchModel(self,modelID):
-        docList = self.getSimulationsDocuments(type= torchLightingModel.MODEL,modelID=modelID)
-
-        if len(docList) == 0 :
-            torchModel = None
-        else:
-            torchModel = torchLightingModel(self)
-            torchModel.modelJSON = docList[0].desc
-        return torchModel
-=======
     def listTorchModels(self,longFormat=True,**qry,):
         qryMongo = dictToMongoQuery(qry)
         docList = self.getSimulationsDocuments(type=torchLightingModel.MODEL,**qryMongo)
@@ -68,5 +53,4 @@
             mdl = mdlDesc.getModel()
         else:
             mdl= None
-        return mdl
->>>>>>> c54fe459
+        return mdl