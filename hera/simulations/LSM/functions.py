from ...datalayer import Simulations
from .DataLayer import SingleSimulation
<<<<<<< HEAD
#from ..templates import LSMTemplate
=======
from .template import LSMTemplate
>>>>>>> d8781d53
import pandas
from itertools import product

DEFAULTPROJECT = 'LSM'
DOCTYPE_TEMPLATE = "LSM_template"
DOCTYPE_RUN      = "LSM_run"

def getTemplates(projectName=DEFAULTPROJECT, **query):
    """
    get a list of Template objects that fulfill the query
    :param query:
    :return:
    """

    docList = Simulations.getDocuments(projectName=projectName, type='LSM_template', **query)
    return [LSMTemplate(doc,projectName=projectName) for doc in docList]

def getTemplateByID(id):
    """
    get a teamplate by document id

    :param id:
    :return:
    """
    doc = Simulations.getDocumentByID(id)
    return LSMTemplate(doc,doc.projectName)

def listTemplates(projectName=DEFAULTPROJECT, wideFormat=False, **query):
    """
    list the template parameters that fulfil the query
    :param query:
    :return:
    """
    docList = Simulations.getDocuments(projectName=projectName, type=DOCTYPE_TEMPLATE, **query)
    descList = [doc.desc.copy() for doc in docList]
    for (i, desc) in enumerate(descList):
        desc.update({'id':docList[i].id})
        desc.update({'projectName': docList[i].projectName})

    params_df_list = [pandas.DataFrame(desc.pop('params'), index=[0]) for desc in descList]
    params_df_list = [df.rename(columns=dict([(x,"params__%s"%x) for x in df.columns])) for df in params_df_list]
    desc_df_list = [pandas.DataFrame(desc, index=[0]) for desc in descList]
    df_list = [desc.join(params) for (desc,params) in product(desc_df_list, params_df_list)]

    ret = pandas.concat(df_list,ignore_index=True,sort=False)
    if not wideFormat:
        ret = ret.melt()
    return ret

def getSimulations(projectName=DEFAULTPROJECT, **query):
    """
    get a list of SingleSimulation objects that fulfill the query
    :param query:
    :return:
    """

    docList = Simulations.getDocuments(projectName=projectName, type=DOCTYPE_RUN, **query)
    return [SingleSimulation(doc) for doc in docList]

def getSimulationByID(id):
    """
    get a simulation by document id

    :param id:
    :return:
    """
    return SingleSimulation(Simulations.getDocumentByID(id))

def listSimulations(projectName=DEFAULTPROJECT, wideFormat=False, **query):
    """
        List the Simulation parameters that fulfil the query
    :param query:
    :return:
    """
    docList = Simulations.getDocuments(projectName=projectName, type=DOCTYPE_RUN, **query)
    descList = [doc.desc.copy() for doc in docList]
    for (i, desc) in enumerate(descList):
        desc.update({'id':docList[i].id})
    params_df_list = [pandas.DataFrame(desc.pop('params'), index=[0]) for desc in descList]
    params_df_list = [df.rename(columns=dict([(x,"params__%s"%x) for x in df.columns])) for df in params_df_list]
    desc_df_list = [pandas.DataFrame(desc, index=[0]) for desc in descList]
    df_list = [desc.join(params) for (desc,params) in product(desc_df_list, params_df_list)]
    new_df_list = []
    for df in df_list:
        id = df['id'][0]
        new_df = df.copy().drop(columns=['id']).melt()
        new_df.index = [id]*len(new_df)
        new_df_list.append(new_df)
    try:
        df = pandas.concat(new_df_list)
        if wideFormat:
            return df.pivot(columns='variable', values='value')
        else:
            return df
    except ValueError:
        raise FileNotFoundError('No simulations found')<|MERGE_RESOLUTION|>--- conflicted
+++ resolved
@@ -1,10 +1,6 @@
 from ...datalayer import Simulations
 from .DataLayer import SingleSimulation
-<<<<<<< HEAD
-#from ..templates import LSMTemplate
-=======
 from .template import LSMTemplate
->>>>>>> d8781d53
 import pandas
 from itertools import product
 
