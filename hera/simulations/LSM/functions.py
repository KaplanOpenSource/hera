--- conflicted
+++ resolved
@@ -1,10 +1,6 @@
 from ...datalayer import Simulations
 from .DataLayer import SingleSimulation
-<<<<<<< HEAD
-#from ..templates import LSMTemplate
-=======
 from .template import LSMTemplate
->>>>>>> 1844d5e9
 import pandas
 from itertools import product
 
