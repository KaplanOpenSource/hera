import os
import xarray
import numpy
from unum.units import *

from ..utils import toUnum,toNumber

# def toVTK(self, data, outputdir, name, fields):
#     from pyevtk.hl import gridToVTK
#
#     for ii, tt in enumerate(data.datetime):
#         curdata = data.sel(datetime=tt)
#         outputpath = os.path.join(outputdir, "%s_%s" % (name, ii))
#         fieldsmap = dict([(key, curdata[key].values) for key in fields])
#
#         gridToVTK(outputpath, \
#                   curdata.x.values, \
#                   curdata.y.values, \
#                   curdata.z.values, \
#                   pointData=fieldsmap)

class SingleSimulation(object):
    _finalxarray = None
    _document = None

    @property
    def params(self):
        return self._document['desc']['params']

    @property
    def version(self):
        return self._document['desc']['version']

    def __init__(self, resource):
        if type(resource) is str:
            # pattern = os.path.join(resource, '*.nc')
            #
            # filenameList = []
            # times = []
            # for infilename in glob.glob(pattern):
            #     filenameList.append(infilename)
            #     timepart = float(".".join(infilename.split(".")[0].split("_")[-2:]))
            #     times.append(timepart)
            #
            # # Sort according to time.
            # combined = sorted([x for x in zip(filenameList, times)], key=lambda x: x[1])
            #
            # self._xray = xarray.open_mfdataset([x[0] for x in combined])
            self._finalxarray = xarray.open_mfdataset(os.path.join(resource, '*.nc'))
        else:
            self._document = resource
            self._finalxarray = resource.getData()
            if type(self._finalxarray) is str:
                self._finalxarray = xarray.open_mfdataset(self._finalxarray)

    def getDosage(self, Q=1 * kg, time_units=min, q_units=mg):
        """
        Calculates the dosage

        Parameters
        ----------
        Q : unum.units
            Default value is 1*kg

        time_units: unum.units
            Default value is min

        q_units: unum.units
            Default value is mg

        Returns
        -------
        self._finalxarray: xarray
            The calculated dosage in 'Dosage' key
        """
        if 'dt' not in self._finalxarray.attrs.keys():
            dt_minutes = (self._finalxarray.datetime.diff('datetime')[0].values / numpy.timedelta64(1, 'm')) * min

<<<<<<< HEAD
            self._finalxarray.attrs['dt'] = toUnum(dt_minutes, time_units)
            self._finalxarray.attrs['Q'] = toUnum(Q, q_units)
            self._finalxarray['Dosage'] = rescaleD(Q * (min).asNumber(time_units), self._finalxarray['Dosage'], time_units,
                                                   q_units)
=======
        self._finalxarray.attrs['dt'] = toUnum(dt_minutes, time_units)
        self._finalxarray.attrs['Q']  = toUnum(Q, q_units)

        Qfactor = toNumber(self._finalxarray.attrs['Q'] * min / m ** 3,
                           q_units * time_units / m ** 3)

        self._finalxarray['Dosage']   = Qfactor*self._finalxarray['Dosage']
>>>>>>> c5a84fe6

        return self._finalxarray.copy()

    def getConcentration(self, Q=1*kg, time_units=min, q_units=mg):
        """
        Calculates the concentration

        Parameters
        ----------
        Q : unum.units
            Default value is 1*kg

        time_units: unum.units
            Default value is min

        q_units: unum.units
            Default value is mg

        Returns
        -------
        dDosage: xarray
            The calculated concentration in 'C' key
        """
        if 'dt' not in self._finalxarray.attrs.keys():
            self.getDosage(Q=Q, time_units=time_units, q_units=q_units)

        dDosage = self._finalxarray['Dosage'].diff('datetime').to_dataset().rename({'Dosage': 'dDosage'})
        dDosage['C'] = dDosage['dDosage'] / self._finalxarray.attrs['dt'].asNumber()
        dDosage.attrs = self._finalxarray.attrs

        return dDosage.copy()<|MERGE_RESOLUTION|>--- conflicted
+++ resolved
@@ -75,21 +75,13 @@
         """
         if 'dt' not in self._finalxarray.attrs.keys():
             dt_minutes = (self._finalxarray.datetime.diff('datetime')[0].values / numpy.timedelta64(1, 'm')) * min
+            self._finalxarray.attrs['dt'] = toUnum(dt_minutes, time_units)
+            self._finalxarray.attrs['Q']  = toUnum(Q, q_units)
 
-<<<<<<< HEAD
-            self._finalxarray.attrs['dt'] = toUnum(dt_minutes, time_units)
-            self._finalxarray.attrs['Q'] = toUnum(Q, q_units)
-            self._finalxarray['Dosage'] = rescaleD(Q * (min).asNumber(time_units), self._finalxarray['Dosage'], time_units,
-                                                   q_units)
-=======
-        self._finalxarray.attrs['dt'] = toUnum(dt_minutes, time_units)
-        self._finalxarray.attrs['Q']  = toUnum(Q, q_units)
+            Qfactor = toNumber(self._finalxarray.attrs['Q'] * min / m ** 3,
+                               q_units * time_units / m ** 3)
 
-        Qfactor = toNumber(self._finalxarray.attrs['Q'] * min / m ** 3,
-                           q_units * time_units / m ** 3)
-
-        self._finalxarray['Dosage']   = Qfactor*self._finalxarray['Dosage']
->>>>>>> c5a84fe6
+            self._finalxarray['Dosage']   = Qfactor*self._finalxarray['Dosage']
 
         return self._finalxarray.copy()
 
