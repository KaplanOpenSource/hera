--- conflicted
+++ resolved
@@ -1,6 +1,3 @@
-<<<<<<< HEAD
-__version__ = '0.7.1'
-=======
 __version__ = '0.5.0'
 import json
 import os
@@ -19,7 +16,6 @@
     self.log(EXECUTION, message, *args, **kws)
 
 logging.Logger.execution = execution
->>>>>>> df04b6ea
 
 
 import sys
