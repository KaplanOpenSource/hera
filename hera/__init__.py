--- conflicted
+++ resolved
@@ -1,9 +1,5 @@
-<<<<<<< HEAD
-__version__ = '1.0.0'
-=======
 __version__ = '0.7.1'
 
->>>>>>> 335a4ee5
 
 import sys
 import os
@@ -17,11 +13,8 @@
     from .simulations.LSM.DataLayer import SingleSimulation
     from .measurements import GIS
     from .simulations.interpolations.interpolations import spatialInterpolate
-<<<<<<< HEAD
     #from .risk import riskassessment
 
-=======
->>>>>>> 335a4ee5
 from .simulations import openfoam
 
 import logging
@@ -42,20 +35,10 @@
 logging.config.dictConfig(log_conf)
 
 """
-<<<<<<< HEAD
- 1.0.0
- -----
-    - Introduced tools. 
-        - The GIS tools work  
-    - Project classes are equipped with a logger. 
-    
-
-=======
  0.7.1
  -----
     - Added the 'all' to project 
      
->>>>>>> 335a4ee5
  0.7.0
  -----
   - Adding the riskassessmet package. 
