<<<<<<< HEAD
__version__ = '1.0.0'
=======
__version__ = '0.6.1'

>>>>>>> c7039695

import sys
import os
import json
## Load modules if it is python 3.
version = sys.version_info[0]
if version==3:
    from .simulations import WRF
    #from .measurements import meteorological as meteo
    from .simulations import LSM
    from .simulations.LSM.DataLayer import SingleSimulation
    from .measurements import GIS
    from .simulations.interpolations.interpolations import spatialInterpolate
<<<<<<< HEAD
    #from .risk import riskassessment
=======
>>>>>>> c7039695
from .simulations import openfoam

import logging
import logging.config

with open(os.path.join(os.path.dirname(__file__),'logging','heraLogging.config'),'r') as logconfile:
     log_conf_str = logconfile.read().replace("\n","")
     log_conf = json.loads(log_conf_str.replace("{herapath}",os.path.dirname(__file__)))

EXECUTION = 15
logging.addLevelName(EXECUTION, 'EXECUTION')

def execution(self, message, *args, **kws):
    self.log(EXECUTION, message, *args, **kws)

logging.Logger.execution = execution

logging.config.dictConfig(log_conf)

"""
<<<<<<< HEAD
 1.0.0
 -----
    - Introduced tools. 
        - The GIS tools work  
    - Project classes are equipped with a logger. 
    

 0.7.0
 -----
  - Adding the riskassessmet package. 
  - Adding the simulations/gaussian package. 
  - adding the simulation/evaporation package. 

=======
>>>>>>> c7039695
 0.6.1
 -----
  - Fixing the simulations.interpolations package. 
  - Renanimg interpolation->spatialInterpolations.  
  
 0.6.0
 -----
  - adding tonumber,tounum and tometeorological/to mathematical functions to the utils. 

 0.5.1
 -----
 CampbellBinary parser and datalayer fixed.

 0.5.0
 -----
 Changed the meteorological structure(datalayer and presentaionlayer)

 0.4.1
 -----
 With demography in GIS

 0.4.0
 -----
 Added features to the turbulence calculator.
 Added options to the db documents search.

 0.3.0
 -----
 Changed the datalayer.analysis to datalayer.cache.
 Added more documentation.

 0.2.2
 -----
 Turbulence calculator working with sampling window None.

 0.2.1
 -----
 More turbulence calculator fix

 0.2.0
 -----
 Turbulence calculator fix

 0.1.1
 -----
 Removed the necessity to have a public DB

 0.1.0
 -----
 getData() from datalayer returns list of data.


 0.0.2
 -----
 
 LSM - * Tiding up the datalayer a bit 
       * LagrangianReader - changing the order of the x and y coordinates



"""<|MERGE_RESOLUTION|>--- conflicted
+++ resolved
@@ -1,9 +1,4 @@
-<<<<<<< HEAD
 __version__ = '1.0.0'
-=======
-__version__ = '0.6.1'
-
->>>>>>> c7039695
 
 import sys
 import os
@@ -17,10 +12,8 @@
     from .simulations.LSM.DataLayer import SingleSimulation
     from .measurements import GIS
     from .simulations.interpolations.interpolations import spatialInterpolate
-<<<<<<< HEAD
     #from .risk import riskassessment
-=======
->>>>>>> c7039695
+
 from .simulations import openfoam
 
 import logging
@@ -41,7 +34,6 @@
 logging.config.dictConfig(log_conf)
 
 """
-<<<<<<< HEAD
  1.0.0
  -----
     - Introduced tools. 
@@ -55,8 +47,6 @@
   - Adding the simulations/gaussian package. 
   - adding the simulation/evaporation package. 
 
-=======
->>>>>>> c7039695
  0.6.1
  -----
   - Fixing the simulations.interpolations package. 
