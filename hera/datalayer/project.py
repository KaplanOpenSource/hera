import pandas
import getpass
import numpy
from . import getDBNamesFromJSON
from hera.utils.loggedObject import loggedObject


from .collection import AbstractCollection,\
    Cache_Collection,\
    Measurements_Collection,\
    Simulations_Collection


def getProjectList(user=None):
    """
        Return the list with the names of the existing projects .

    :param user: str
        The name of the database.

    :return:
        list.
    """
    return list(set(AbstractCollection(user=user).getProjectList()))



class Project(loggedObject):
    """
        Provides a simple interface to the data of a specific project.

        The class has all the following functions for the measurements, simulations and cache.

        **Measurements**


        -  getMeasurementsDocumentsAsDict"
        -  getMeasurementsDocuments
        -  addMeasurementsDocument
        -  deleteMeasurementsDocuments

        **Simulations**

        -  getSimulationsDocumentsAsDict"
        -  getSimulationsDocuments
        -  addSimulationsDocument
        -  deleteSimulationsDocuments

        **Cache**

        -  getCacheDocumentsAsDict"
        -  getCacheDocuments
        -  addCacheDocument
        -  deleteCacheDocuments

    """
    _projectName = None
    _all          = None
    _measurements = None
    _cache     = None
    _simulations  = None

    @property
    def measurements(self) -> Measurements_Collection:
        """
            Access the measurement type documents.

        :return:

            hera.datalayer.collection.Measurements_Collection
        """
        return self._measurements

    @property
    def cache(self) -> Cache_Collection:
        """
            Access the Cache type documents.

        :return:
            hera.datalayer.collection.Cache_Collection

        """
        return self._cache

    @property
    def all(self) -> AbstractCollection:
        """
            Access to all document types.

        :return:
            hera.datalayer.collection.AbstractCollection

        """
        return self._all

    @property
    def projectName(self):
        return self._projectName


    @property
    def simulations(self) -> Simulations_Collection:
        """
            Access the simulation type documents.

        :return:
            hera.datalayer.collection.Simulation_Collection

        """
        return self._simulations

    def __init__(self, projectName, databaseName=None,loggerName=None):
        """
            Initialize the project class.

        Parameters
        ----------
        projectName: str
                The name of the project.

        databaseName: str
                the name of the database to use. If None, use the default database (the name of the current databaseName).

        :param loggerName: str
                Determine the name of the logger. if None, use the classpath of the current class.
        """
        super().__init__(loggerName=loggerName)
        self._projectName = projectName

        self._measurements  = Measurements_Collection(user=databaseName)
        self._cache      = Cache_Collection(user=databaseName)
        self._simulations   = Simulations_Collection(user=databaseName)
        self._all           =   AbstractCollection(user=databaseName)



    def getMetadata(self):
        """
        Return the description of all ot the documents in the current project.
        It assumes that description is a key-value format (does not support more complex structures).

        Returns:
             pandas.DataFrame
        """
        descList = [doc.desc for doc in AbstractCollection().getDocuments(projectName=self._projectName)]
        return pandas.DataFrame(descList)

    def getDocumentByID(self,id):
        return self._all.getDocumentByID(id)

    def getMeasurementsDocumentsAsDict(self, with_id=False, **kwargs):
        """
            Querying the DB for measurements documents and return the results as a list of dict

        Parameters
        ----------


        with_id : bool, optional, default False
            rather or not should the 'id' key be in the documents.

        kwargs: parameters
            Filters for the query

        Returns
        -------
            List of dicts
        """
        return self.measurements.getDocumentsAsDict(projectName=self._projectName, with_id=with_id, **kwargs)

    def getMeasurementsDocuments(self,  resource=None, dataFormat=None, type=None, **desc):
        """
            Query measurements documents.

        Parameters
        ----------
        resource: str
            query by resource, optional.

        dataFormat: str
            query by data format, optional.

        type: str
            query by type

        desc: dict
            query by the measurement document

        Returns
        --------
            List of documents.
        """
        return self.measurements.getDocuments(projectName=self._projectName, resource=resource, dataFormat=dataFormat, type=type, **desc)

    def addMeasurementsDocument(self, resource="", dataFormat="string", type="", desc={}):
        """
            Adds a new measurment document.

        Parameters
        ----------
        resource: str
            query by resource, optional.

        dataFormat: str
            query by data format, optional.

        type: str
            query by type

        desc: dict
            query by the measurement document

        Returns
        -------
            The new document
        """
        return self.measurements.addDocument(projectName=self._projectName, resource=resource, dataFormat=dataFormat, type=type, desc=desc)

    def deleteMeasurementsDocuments(self, **kwargs):
        """
            Delete the measurements documents that fit the query.

        Parameters
        -----------
        kwargs: query dicts.

        Returns
        -------
            The list of documents that was deleted.
        """
        return self.measurements.deleteDocuments(projectName=self._projectName, **kwargs)

    def getSimulationsDocumentsAsDict(self, with_id=False, **kwargs):
        """
            Querying the DB for simulation documents and return the results as a list of dict

        Parameters
        ----------
        with_id : bool, optional, default False
            rather or not should the 'id' key be in the documents.

        kwargs: parameters
            Filters for the query

        Returns
        -------
            List of dicts
        """

        return self.simulations.getDocumentsAsDict(projectName=self._projectName, with_id=with_id, **kwargs)

    def getSimulationsDocuments(self, resource=None, dataFormat=None, type=None, **desc):
        """
            Query simulation documents.

        Parameters
        ----------
        resource: str
            query by resource, optional.

        dataFormat: str
            query by data format, optional.

        type: str
            query by type

        desc: dict
            query by the measurement document

        Returns
        --------
            List of documents.
        """
        return self.simulations.getDocuments(projectName=self._projectName, resource=resource, dataFormat=dataFormat, type=type,
                                **desc)

    def addSimulationsDocument(self, resource="", dataFormat="string", type="", desc={}):
        """
            Adds a new simulations document.

        Parameters
        ----------
        resource: str
            query by resource, optional.

        dataFormat: str
            query by data format, optional.

        type: str
            query by type

        desc: dict
            query by the measurement document

        Returns
        -------
            The new document
        """
        return self.simulations.addDocument(projectName=self._projectName, resource=resource, dataFormat=dataFormat, type=type,
                               desc=desc)

    def deleteSimulationsDocuments(self, **kwargs):
        """
            Delete the simulations documents that fit the query.

        Parameters
        -----------
        kwargs: query dicts.

        Returns
        -------
            The list of documents that was deleted.
        """

        return self.simulations.deleteDocuments(projectName=self._projectName, **kwargs)

    def getCacheDocumentsAsDict(self,  with_id=False, **kwargs):
        """
            Querying the DB for cache documents and return the results as a list of dict

        Parameters
        ----------


        with_id : bool, optional, default False
            rather or not should the 'id' key be in the documents.

        kwargs: parameters
            Filters for the query

        Returns
        -------
            List of dicts
        """

        return self.cache.getDocumentsAsDict(projectName=self._projectName, with_id=with_id, **kwargs)

    def getCacheDocuments(self, resource=None, dataFormat=None, type=None, **desc):
        """
            Querying the DB for cache documents and return the results as a list of dict

        Parameters
        ----------
        with_id : bool, optional, default False
            rather or not should the 'id' key be in the documents.

        kwargs: parameters
            Filters for the query

        Returns
        -------
            List of dicts
        """

        return self.cache.getDocuments(projectName=self._projectName, resource=resource, dataFormat=dataFormat, type=type,
                                       **desc)

    def addCacheDocument(self, resource="", dataFormat="string", type="", desc={}):
        """
            Adds a new cache document.

        Parameters
        ----------
        resource: str
            query by resource, optional.

        dataFormat: str
            query by data format, optional.

        type: str
            query by type

        desc: dict
            query by the measurement document

        Returns
        -------
            The new document
        """
        return self.cache.addDocument(projectName=self._projectName, resource=resource, dataFormat=dataFormat, type=type,
                                      desc=desc)

    def deleteCacheDocuments(self, **kwargs):
        """
            Delete the cache documents that fit the query.

        Parameters
        -----------
        kwargs: query dicts.

        Returns
        -------
            The list of documents that was deleted.
        """

        return self.cache.deleteDocuments(projectName=self._projectName, **kwargs)
<<<<<<< HEAD


class ProjectMultiDB(loggedObject):
    """
        Provides a simple interface to the data of a specific project.

        The class has all the following functions for the measurements, simulations and cache.

        **Measurements**

        -  getMeasurementsDocumentsAsDict
        -  getMeasurementsDocuments
        -  addMeasurementsDocument
        -  deleteMeasurementsDocuments


        **Simulations**

        -  getSimulationsDocumentsAsDict
        -  getSimulationsDocuments
        -  addSimulationsDocument
        -  deleteSimulationsDocuments

        **Cache**

        -  getCacheDocumentsAsDict
        -  getCacheDocuments
        -  addCacheDocument
        -  deleteCacheDocuments

    """
    _projectName = None


    _all = None
    _measurements = None
    _cache     = None
    _simulations  = None
    _databaseNameList = None
    _useAll = None



    @property
    def measurements(self):
        """
            Access the measurement type documents.

        :return:
            hera.datalayer.collection.Measurements_Collection
        """
        return self._measurements

    @property
    def cache(self):
        """
            Access the Cache type documents.

        :return:
            hera.datalayer.collection.Cache_Collection

        """
        return self._cache

    @property
    def simulations(self):
        """
            Access the simulation type documents.

        :return:
            hera.datalayer.collection.Simulation_Collection

        """
        return self._simulations

    @property
    def databaseName(self):
        return self._databaseNameList

    @databaseName.setter
    def databaseName(self, newDatabaseList):
        self._databaseNameList = newDatabaseList
        self._measurements  = [Measurements_Collection(user=user) for user in newDatabaseList]
        self._cache         = [Cache_Collection(user=user) for user in newDatabaseList]
        self._simulations   = [Simulations_Collection(user=user) for user in newDatabaseList]
        self._all           = [AbstractCollection(user=user) for user in newDatabaseList]

    @property
    def useAll(self):
        return self._useAll

    @useAll.setter
    def useAll(self,newUseAll):
        self._useAll=newUseAll


    def getProjectName(self, databaseName:str=None) -> str:
        """
            Return the project name.

            In this class, each project can have its own name.

        Parameters
        ----------

        databaseName: str
            The name of the database to

        Returns
        -------
        str

        The database name
        """

        if databaseName is None:
            projectName = self._projectName
        if isinstance(self._projectName,str):
            projectName = self._projectName
        else:
            projectName = self._projectName[databaseName]

        return  projectName


    def __init__(self, projectName, databaseNameList=None, useAll=False,loggerName=None):
        """
            Initialize the project.

        Parameters
        ----------

        projectName: str, dict .
                The name of the project.
                if dict, the project name depends on the database.

        databaseNameList: str,list
                the name of the database to use.
                If None, use the default database (the name of the current user).


        """
        super().__init__(loggerName=loggerName)
        self._projectName = projectName
        self._databaseNameList = numpy.atleast_1d(databaseNameList)
        self._useAll = useAll
        self._measurements  = dict([(user,Measurements_Collection(user=user)) for user in self._databaseNameList])
        self._cache         = dict([(user,Cache_Collection(user=user)) for user in self._databaseNameList])
        self._simulations   = dict([(user,Simulations_Collection(user=user)) for user in self._databaseNameList])
        self._all           = dict([(user,AbstractCollection(user=user)) for user in self._databaseNameList])

    def getConfig(self):
        """
        Returns the config document's description.
        If there is no config document, return None.
        """
        documents = self.getCacheDocumentsAsDict(type="__config__")
        if len(documents) == 0:
            raise KeyError("There is no config document.")
        else:
            if type(documents)==list:
                desc = documents[0]["documents"][0]["desc"]
            else:
                desc = documents["documents"][0]["desc"]
        return desc

    def setConfig(self, dbName=None,**kwargs):
        """
        Create a config documnet or updates an existing config document.
        """
        documents = self.getCacheDocuments(type="__config__", user=dbName)
        if len(documents) == 0:
            if self._databaseNameList[0] == "public" or self._databaseNameList[0] == "Public":
                if len(self._databaseNameList) == 1:
                    raise KeyError("Can't set config document in public, choose aditional user/s.")
                else:
                    dbName = self._databaseNameList[1] if dbName is None else dbName
            else:
                dbName = self._databaseNameList[0] if dbName is None else dbName
            self.addCacheDocument(type="__config__", desc=dict(**kwargs), users=[dbName])
        else:
            config = {}
            for key in kwargs.keys():
                config[f"desc__{key}"] = kwargs[key]
            documents[0].update(**config)

        super().__init__()
        self._projectName = projectName
        self._databaseNameList = numpy.atleast_1d(databaseNameList)
        self._useAll = useAll
        self._measurements  = dict([(user,Measurements_Collection(user=user)) for user in self._databaseNameList])
        self._cache         = dict([(user,Cache_Collection(user=user)) for user in self._databaseNameList])
        self._simulations   = dict([(user,Simulations_Collection(user=user)) for user in self._databaseNameList])
        self._all           = dict([(user,AbstractCollection(user=user)) for user in self._databaseNameList])


    def getConfig(self):
        """
        Returns the config document's description.
        If there is no config document, return None.
        """
        documents = self.getCacheDocumentsAsDict(type="__config__")
        if len(documents) == 0:
            raise KeyError("There is no config document.")
        else:
            if type(documents)==list:
                desc = documents[0]["documents"][0]["desc"]
            else:
                desc = documents["documents"][0]["desc"]
        return desc

    def setConfig(self, config, dbName=None):
        """
        Create a config documnet or updates an existing config document.
        """
        documents = self.getCacheDocuments(type="__config__", user=dbName)
        if len(documents) == 0:
            if self._databaseNameList[0] == "public" or self._databaseNameList[0] == "Public":
                if len(self._databaseNameList) == 1:
                    raise KeyError("Can't set config document in public, choose aditional user/s.")
                else:
                    dbName = self._databaseNameList[1] if dbName is None else dbName
            else:
                dbName = self._databaseNameList[0] if dbName is None else dbName
            self.addCacheDocument(type="__config__", desc=config, users=[dbName])
        else:
            documents[0].update(desc=config)

    def getMetadata(self):
        """
        Returns a pandas dataframe which contains all the description of all ot the documents in the current project.

        :return: pandas
        """
        descList = []
        for userName,allDB in self._all.item():
            projectName = self.getProjectName(userName)
            descList = [doc.desc for doc in self._all.getDocuments(projectName=projectName)]

        return pandas.DataFrame(descList)

    def _getSomeTypeDocumentsAsDict(self, searchtype, with_id, users=None, **kwargs):
        returnData = []
        searchtype = searchtype if users is None else dict([(user, searchtype[user]) for user in users])
        for userName, searched in searchtype.items():
            projectName = self.getProjectName(userName)
            data = searched.getDocumentsAsDict(projectName=projectName, with_id=with_id, **kwargs)
            if len(data["documents"]) != 0:
                if self._useAll:
                    returnData.append(data)
                else:
                    returnData = data
                    break

        return returnData

    def _getSomeTypeDocuments(self, searchtype, resource, dataFormat, type, **desc):
        returnData = []
        for userName, searched in searchtype.items():
            projectName = self.getProjectName(userName)
            data = searched.getDocuments(projectName=projectName, resource=resource, dataFormat=dataFormat,type=type, **desc)
            if len(data) != 0:
                if self._useAll:
                    returnData.append(data)
                else:
                    returnData = data
                    break
        return returnData

    def _addSomeTypeDocuments(self, searchtype, resource, dataFormat, type, users=None, **desc):
        if users is None:
            if self._databaseNameList[0] == "public" or self._databaseNameList[0] == "Public" and len(self._databaseNameList) > 1:
                userName = self._databaseNameList[1]
            else:
                userName = self._databaseNameList[0]
            projectName = self.getProjectName(userName)
            searchtype[userName].addDocument(projectName=projectName, resource=resource, dataFormat=dataFormat, type=type, **desc)
        else:
            for user in numpy.atleast_1d(users):
                projectName = self.getProjectName(user)
                searchtype[user].addDocument(projectName=projectName, resource=resource, dataFormat=dataFormat, type=type, **desc)

    def _deleteSomeTypeDocuments(self, searchtype, dbname=None, **kwargs):
        if dbname is None:
            userName = self._databaseNameList[0]
            projectName = self.getProjectName(userName)
            searchtype[userName ].deleteDocuments(projectName=projectName, **kwargs)
        else:
            for user in numpy.atleast_1d(dbname):
                projectName = self.getProjectName(user)
                searchtype[user].deleteDocuments(projectName=projectName, **kwargs)

    def getMeasurementsDocumentsAsDict(self, with_id=False, users=None, **kwargs):
        """
        Return the metadata of the Measurements as a list of Dict
        Searches in all the related databased according to the search policy.

        Parameters
        -----------
        with_id: bool
            If true, add the id of the document to the map.

        kwargs: key-value
            Filters to query the database.

        Returns
        -------
            List
            A list of dict with the description of the project.
        """

        return self._getSomeTypeDocumentsAsDict(searchtype=self._measurements, with_id=with_id, users=users, **kwargs)

    def getMeasurementsDocuments(self, resource=None, dataFormat=None, type=None, **desc):
        """
            Return a list of measurements. Allow filtering with queries.

            Each results is list of :class:`.document.metadataDocument.MetadataFrame`.


        Parameters
        ----------
        resource: str, optional

        dataFormat: str, optional
        type: str, optional

        desc: key-value
            A key-value list for the filtering of the documents.


        Returns
        -------
            A list of :class:`.document.metadataDocument.MetadataFrame`.


        """

        return self._getSomeTypeDocuments(searchtype=self._measurements, resource=resource, dataFormat=dataFormat, type=type, **desc)

    def addMeasurementsDocument(self, resource="", dataFormat="string", type="", desc={}, users=None):
        return self._addSomeTypeDocuments(searchtype=self._measurements, resource=resource, dataFormat=dataFormat, type=type, desc=desc, users=users)

    def deleteMeasurementsDocuments(self, users=None, **kwargs):
        """
            Delete all the cache documents that fulfill the criteria.
            This will **not** delete the resource from the disk.


        Parameters
        ----------
        kwargs: key-value
            The filters.

        Returns
        -------
            The documents that were deleted.
        """

        return self._deleteSomeTypeDocuments(searchType=self._measurements, dbname=users, **kwargs)

    def getSimulationsDocumentsAsDict(self, with_id=False, dbname=None, **kwargs):
        """
        Return the metadata of the Simulations as a list of Dict.
        Searches in all the related databased according to the search policy.

        Parameters
        -----------
        with_id: bool
            If true, add the id of the document to the map.

        kwargs: key-value
            Filters to query the database.

        Returns
        -------
            List
            A list of dict with the description of the project.
        """

        return self._getSomeTypeDocumentsAsDict(searchtype=self._simulations, with_id=with_id, users=dbname, **kwargs)

    def getSimulationsDocuments(self, resource=None, dataFormat=None, type=None, **desc):
        """
            Return a list of measurements. Allow filtering with queries.

            Each results is list of :class:`.document.metadataDocument.MetadataFrame`.


        Parameters
        ----------
        resource: str, optional

        dataFormat: str, optional
        type: str, optional

        desc: key-value
            A key-value list for the filtering of the documents.


        Returns
        -------
            A list of :class:`.document.metadataDocument.MetadataFrame`.


        """

        return self._getSomeTypeDocuments(searchtype=self._simulations, resource=resource, dataFormat=dataFormat, type=type, **desc)

    def addSimulationsDocument(self, resource="", dataFormat="string", type="", desc={}, users=None):
        return self._addSomeTypeDocuments(searchtype=self._simulations, resource=resource, dataFormat=dataFormat, type=type, desc=desc, users=users)

    def deleteSimulationsDocuments(self, users=None, **kwargs):
        """
            Delete all the simulation documents that fulfill the criteria.
            This will **not** delete the resource from the disk.


        Parameters
        ----------
        kwargs: key-value
            The filters.

        Returns
        -------
            The documents that were deleted.
        """

        return self._deleteSomeTypeDocuments(searchtype=self._simulations, dbname=users, **kwargs)

    def getCacheDocumentsAsDict(self,  with_id=False, users=None, **kwargs):
        """
        Return the metadata of the Cache as a list of Dict.
        Searches in all the related databased according to the search policy.

        Parameters
        -----------
        with_id: bool
            If true, add the id of the document to the map.

        kwargs: key-value
            Filters to query the database.

        Returns
        -------
            List
            A list of dict with the description of the project.
        """

        return self._getSomeTypeDocumentsAsDict(searchtype=self._cache, with_id=with_id, users=users, **kwargs)

    def getCacheDocuments(self, resource=None, dataFormat=None, type=None, **desc):
        """
            Return a list of cached documents. Allow filtering with queries.

            Each results is list of :class:`.document.metadataDocument.MetadataFrame`.


        Parameters
        ----------
        resource: str, optional

        dataFormat: str, optional
        type: str, optional

        desc: key-value
            A key-value list for the filtering of the documents.


        Returns
        -------
            A list of :class:`.document.metadataDocument.MetadataFrame`.


        """

        return self._getSomeTypeDocuments(searchtype=self._cache, resource=resource, dataFormat=dataFormat, type=type, **desc)

    def addCacheDocument(self, resource="", dataFormat="string", type="", desc={}, users=None):
        return self._addSomeTypeDocuments(searchtype=self._cache, resource=resource, dataFormat=dataFormat, type=type, desc=desc, users=users)

    def deleteCacheDocuments(self, users=None, **kwargs):
        """
            Delete all the cache documents that fulfill the criteria.
            This will **not** delete the resource from the disk.


        Parameters
        ----------
        kwargs: key-value
            The filters.

        Returns
        -------
            The documents that were deleted.
        """

        return self._deleteSomeTypeDocuments(searchtype=self._cache, dbname=users, **kwargs)


class ProjectMultiDBPublic(ProjectMultiDB):
    """
        A multi-project db, but adds the Public (or public) to the search db list.

        The class accepts the default public project name.

    """
    def __init__(self, projectName, publicProjectName, databaseNameList=None, useAll=False):
        """
            Initializes the search list of the DB.

            The class is initiated with the default project name for the public DB
            and the list of DB's and project names to look for.

            The public is initiated as the first DB to look in.

        Parameters:
        -----------

         projectName: str, dict
            The project name (if str).
            if dict, the map of project name for a DB.

         publicProjectName: str
                The project name in the public DB.
         databaseNameList: str, list of str
                The name of the DB to look in (except for public).
                Can be a str or a list.

         useAll: bool
                If true, return a union of all the results from all the DB.

        """
        projectNamesDict = dict()
        dbListNames = []
        if ('public' in getDBNamesFromJSON()):
            dbListNames = ['public']
            projectNamesDict['public'] = publicProjectName
        if ('Public' in getDBNamesFromJSON()):
            dbListNames = ['Public']
            projectNamesDict['Public'] = publicProjectName

        elif isinstance(projectName,dict):
                projectNamesDict.update(projectName)

        if databaseNameList is None:
            users = [getpass.getuser()]
            databaseNameList_full = dbListNames + users
            if isinstance(projectName, str):
                for user in numpy.atleast_1d(users):
                    projectNamesDict[user] = projectName
        else:
            if isinstance(projectName, str):
                for user in numpy.atleast_1d(databaseNameList):
                    projectNamesDict[user] = projectName
            databaseNameList_full = dbListNames + list(numpy.atleast_1d(databaseNameList))
        super().__init__(projectNamesDict,databaseNameList=databaseNameList_full, useAll=useAll)
=======
>>>>>>> 58b9d63e
<|MERGE_RESOLUTION|>--- conflicted
+++ resolved
@@ -394,563 +394,3 @@
         """
 
         return self.cache.deleteDocuments(projectName=self._projectName, **kwargs)
-<<<<<<< HEAD
-
-
-class ProjectMultiDB(loggedObject):
-    """
-        Provides a simple interface to the data of a specific project.
-
-        The class has all the following functions for the measurements, simulations and cache.
-
-        **Measurements**
-
-        -  getMeasurementsDocumentsAsDict
-        -  getMeasurementsDocuments
-        -  addMeasurementsDocument
-        -  deleteMeasurementsDocuments
-
-
-        **Simulations**
-
-        -  getSimulationsDocumentsAsDict
-        -  getSimulationsDocuments
-        -  addSimulationsDocument
-        -  deleteSimulationsDocuments
-
-        **Cache**
-
-        -  getCacheDocumentsAsDict
-        -  getCacheDocuments
-        -  addCacheDocument
-        -  deleteCacheDocuments
-
-    """
-    _projectName = None
-
-
-    _all = None
-    _measurements = None
-    _cache     = None
-    _simulations  = None
-    _databaseNameList = None
-    _useAll = None
-
-
-
-    @property
-    def measurements(self):
-        """
-            Access the measurement type documents.
-
-        :return:
-            hera.datalayer.collection.Measurements_Collection
-        """
-        return self._measurements
-
-    @property
-    def cache(self):
-        """
-            Access the Cache type documents.
-
-        :return:
-            hera.datalayer.collection.Cache_Collection
-
-        """
-        return self._cache
-
-    @property
-    def simulations(self):
-        """
-            Access the simulation type documents.
-
-        :return:
-            hera.datalayer.collection.Simulation_Collection
-
-        """
-        return self._simulations
-
-    @property
-    def databaseName(self):
-        return self._databaseNameList
-
-    @databaseName.setter
-    def databaseName(self, newDatabaseList):
-        self._databaseNameList = newDatabaseList
-        self._measurements  = [Measurements_Collection(user=user) for user in newDatabaseList]
-        self._cache         = [Cache_Collection(user=user) for user in newDatabaseList]
-        self._simulations   = [Simulations_Collection(user=user) for user in newDatabaseList]
-        self._all           = [AbstractCollection(user=user) for user in newDatabaseList]
-
-    @property
-    def useAll(self):
-        return self._useAll
-
-    @useAll.setter
-    def useAll(self,newUseAll):
-        self._useAll=newUseAll
-
-
-    def getProjectName(self, databaseName:str=None) -> str:
-        """
-            Return the project name.
-
-            In this class, each project can have its own name.
-
-        Parameters
-        ----------
-
-        databaseName: str
-            The name of the database to
-
-        Returns
-        -------
-        str
-
-        The database name
-        """
-
-        if databaseName is None:
-            projectName = self._projectName
-        if isinstance(self._projectName,str):
-            projectName = self._projectName
-        else:
-            projectName = self._projectName[databaseName]
-
-        return  projectName
-
-
-    def __init__(self, projectName, databaseNameList=None, useAll=False,loggerName=None):
-        """
-            Initialize the project.
-
-        Parameters
-        ----------
-
-        projectName: str, dict .
-                The name of the project.
-                if dict, the project name depends on the database.
-
-        databaseNameList: str,list
-                the name of the database to use.
-                If None, use the default database (the name of the current user).
-
-
-        """
-        super().__init__(loggerName=loggerName)
-        self._projectName = projectName
-        self._databaseNameList = numpy.atleast_1d(databaseNameList)
-        self._useAll = useAll
-        self._measurements  = dict([(user,Measurements_Collection(user=user)) for user in self._databaseNameList])
-        self._cache         = dict([(user,Cache_Collection(user=user)) for user in self._databaseNameList])
-        self._simulations   = dict([(user,Simulations_Collection(user=user)) for user in self._databaseNameList])
-        self._all           = dict([(user,AbstractCollection(user=user)) for user in self._databaseNameList])
-
-    def getConfig(self):
-        """
-        Returns the config document's description.
-        If there is no config document, return None.
-        """
-        documents = self.getCacheDocumentsAsDict(type="__config__")
-        if len(documents) == 0:
-            raise KeyError("There is no config document.")
-        else:
-            if type(documents)==list:
-                desc = documents[0]["documents"][0]["desc"]
-            else:
-                desc = documents["documents"][0]["desc"]
-        return desc
-
-    def setConfig(self, dbName=None,**kwargs):
-        """
-        Create a config documnet or updates an existing config document.
-        """
-        documents = self.getCacheDocuments(type="__config__", user=dbName)
-        if len(documents) == 0:
-            if self._databaseNameList[0] == "public" or self._databaseNameList[0] == "Public":
-                if len(self._databaseNameList) == 1:
-                    raise KeyError("Can't set config document in public, choose aditional user/s.")
-                else:
-                    dbName = self._databaseNameList[1] if dbName is None else dbName
-            else:
-                dbName = self._databaseNameList[0] if dbName is None else dbName
-            self.addCacheDocument(type="__config__", desc=dict(**kwargs), users=[dbName])
-        else:
-            config = {}
-            for key in kwargs.keys():
-                config[f"desc__{key}"] = kwargs[key]
-            documents[0].update(**config)
-
-        super().__init__()
-        self._projectName = projectName
-        self._databaseNameList = numpy.atleast_1d(databaseNameList)
-        self._useAll = useAll
-        self._measurements  = dict([(user,Measurements_Collection(user=user)) for user in self._databaseNameList])
-        self._cache         = dict([(user,Cache_Collection(user=user)) for user in self._databaseNameList])
-        self._simulations   = dict([(user,Simulations_Collection(user=user)) for user in self._databaseNameList])
-        self._all           = dict([(user,AbstractCollection(user=user)) for user in self._databaseNameList])
-
-
-    def getConfig(self):
-        """
-        Returns the config document's description.
-        If there is no config document, return None.
-        """
-        documents = self.getCacheDocumentsAsDict(type="__config__")
-        if len(documents) == 0:
-            raise KeyError("There is no config document.")
-        else:
-            if type(documents)==list:
-                desc = documents[0]["documents"][0]["desc"]
-            else:
-                desc = documents["documents"][0]["desc"]
-        return desc
-
-    def setConfig(self, config, dbName=None):
-        """
-        Create a config documnet or updates an existing config document.
-        """
-        documents = self.getCacheDocuments(type="__config__", user=dbName)
-        if len(documents) == 0:
-            if self._databaseNameList[0] == "public" or self._databaseNameList[0] == "Public":
-                if len(self._databaseNameList) == 1:
-                    raise KeyError("Can't set config document in public, choose aditional user/s.")
-                else:
-                    dbName = self._databaseNameList[1] if dbName is None else dbName
-            else:
-                dbName = self._databaseNameList[0] if dbName is None else dbName
-            self.addCacheDocument(type="__config__", desc=config, users=[dbName])
-        else:
-            documents[0].update(desc=config)
-
-    def getMetadata(self):
-        """
-        Returns a pandas dataframe which contains all the description of all ot the documents in the current project.
-
-        :return: pandas
-        """
-        descList = []
-        for userName,allDB in self._all.item():
-            projectName = self.getProjectName(userName)
-            descList = [doc.desc for doc in self._all.getDocuments(projectName=projectName)]
-
-        return pandas.DataFrame(descList)
-
-    def _getSomeTypeDocumentsAsDict(self, searchtype, with_id, users=None, **kwargs):
-        returnData = []
-        searchtype = searchtype if users is None else dict([(user, searchtype[user]) for user in users])
-        for userName, searched in searchtype.items():
-            projectName = self.getProjectName(userName)
-            data = searched.getDocumentsAsDict(projectName=projectName, with_id=with_id, **kwargs)
-            if len(data["documents"]) != 0:
-                if self._useAll:
-                    returnData.append(data)
-                else:
-                    returnData = data
-                    break
-
-        return returnData
-
-    def _getSomeTypeDocuments(self, searchtype, resource, dataFormat, type, **desc):
-        returnData = []
-        for userName, searched in searchtype.items():
-            projectName = self.getProjectName(userName)
-            data = searched.getDocuments(projectName=projectName, resource=resource, dataFormat=dataFormat,type=type, **desc)
-            if len(data) != 0:
-                if self._useAll:
-                    returnData.append(data)
-                else:
-                    returnData = data
-                    break
-        return returnData
-
-    def _addSomeTypeDocuments(self, searchtype, resource, dataFormat, type, users=None, **desc):
-        if users is None:
-            if self._databaseNameList[0] == "public" or self._databaseNameList[0] == "Public" and len(self._databaseNameList) > 1:
-                userName = self._databaseNameList[1]
-            else:
-                userName = self._databaseNameList[0]
-            projectName = self.getProjectName(userName)
-            searchtype[userName].addDocument(projectName=projectName, resource=resource, dataFormat=dataFormat, type=type, **desc)
-        else:
-            for user in numpy.atleast_1d(users):
-                projectName = self.getProjectName(user)
-                searchtype[user].addDocument(projectName=projectName, resource=resource, dataFormat=dataFormat, type=type, **desc)
-
-    def _deleteSomeTypeDocuments(self, searchtype, dbname=None, **kwargs):
-        if dbname is None:
-            userName = self._databaseNameList[0]
-            projectName = self.getProjectName(userName)
-            searchtype[userName ].deleteDocuments(projectName=projectName, **kwargs)
-        else:
-            for user in numpy.atleast_1d(dbname):
-                projectName = self.getProjectName(user)
-                searchtype[user].deleteDocuments(projectName=projectName, **kwargs)
-
-    def getMeasurementsDocumentsAsDict(self, with_id=False, users=None, **kwargs):
-        """
-        Return the metadata of the Measurements as a list of Dict
-        Searches in all the related databased according to the search policy.
-
-        Parameters
-        -----------
-        with_id: bool
-            If true, add the id of the document to the map.
-
-        kwargs: key-value
-            Filters to query the database.
-
-        Returns
-        -------
-            List
-            A list of dict with the description of the project.
-        """
-
-        return self._getSomeTypeDocumentsAsDict(searchtype=self._measurements, with_id=with_id, users=users, **kwargs)
-
-    def getMeasurementsDocuments(self, resource=None, dataFormat=None, type=None, **desc):
-        """
-            Return a list of measurements. Allow filtering with queries.
-
-            Each results is list of :class:`.document.metadataDocument.MetadataFrame`.
-
-
-        Parameters
-        ----------
-        resource: str, optional
-
-        dataFormat: str, optional
-        type: str, optional
-
-        desc: key-value
-            A key-value list for the filtering of the documents.
-
-
-        Returns
-        -------
-            A list of :class:`.document.metadataDocument.MetadataFrame`.
-
-
-        """
-
-        return self._getSomeTypeDocuments(searchtype=self._measurements, resource=resource, dataFormat=dataFormat, type=type, **desc)
-
-    def addMeasurementsDocument(self, resource="", dataFormat="string", type="", desc={}, users=None):
-        return self._addSomeTypeDocuments(searchtype=self._measurements, resource=resource, dataFormat=dataFormat, type=type, desc=desc, users=users)
-
-    def deleteMeasurementsDocuments(self, users=None, **kwargs):
-        """
-            Delete all the cache documents that fulfill the criteria.
-            This will **not** delete the resource from the disk.
-
-
-        Parameters
-        ----------
-        kwargs: key-value
-            The filters.
-
-        Returns
-        -------
-            The documents that were deleted.
-        """
-
-        return self._deleteSomeTypeDocuments(searchType=self._measurements, dbname=users, **kwargs)
-
-    def getSimulationsDocumentsAsDict(self, with_id=False, dbname=None, **kwargs):
-        """
-        Return the metadata of the Simulations as a list of Dict.
-        Searches in all the related databased according to the search policy.
-
-        Parameters
-        -----------
-        with_id: bool
-            If true, add the id of the document to the map.
-
-        kwargs: key-value
-            Filters to query the database.
-
-        Returns
-        -------
-            List
-            A list of dict with the description of the project.
-        """
-
-        return self._getSomeTypeDocumentsAsDict(searchtype=self._simulations, with_id=with_id, users=dbname, **kwargs)
-
-    def getSimulationsDocuments(self, resource=None, dataFormat=None, type=None, **desc):
-        """
-            Return a list of measurements. Allow filtering with queries.
-
-            Each results is list of :class:`.document.metadataDocument.MetadataFrame`.
-
-
-        Parameters
-        ----------
-        resource: str, optional
-
-        dataFormat: str, optional
-        type: str, optional
-
-        desc: key-value
-            A key-value list for the filtering of the documents.
-
-
-        Returns
-        -------
-            A list of :class:`.document.metadataDocument.MetadataFrame`.
-
-
-        """
-
-        return self._getSomeTypeDocuments(searchtype=self._simulations, resource=resource, dataFormat=dataFormat, type=type, **desc)
-
-    def addSimulationsDocument(self, resource="", dataFormat="string", type="", desc={}, users=None):
-        return self._addSomeTypeDocuments(searchtype=self._simulations, resource=resource, dataFormat=dataFormat, type=type, desc=desc, users=users)
-
-    def deleteSimulationsDocuments(self, users=None, **kwargs):
-        """
-            Delete all the simulation documents that fulfill the criteria.
-            This will **not** delete the resource from the disk.
-
-
-        Parameters
-        ----------
-        kwargs: key-value
-            The filters.
-
-        Returns
-        -------
-            The documents that were deleted.
-        """
-
-        return self._deleteSomeTypeDocuments(searchtype=self._simulations, dbname=users, **kwargs)
-
-    def getCacheDocumentsAsDict(self,  with_id=False, users=None, **kwargs):
-        """
-        Return the metadata of the Cache as a list of Dict.
-        Searches in all the related databased according to the search policy.
-
-        Parameters
-        -----------
-        with_id: bool
-            If true, add the id of the document to the map.
-
-        kwargs: key-value
-            Filters to query the database.
-
-        Returns
-        -------
-            List
-            A list of dict with the description of the project.
-        """
-
-        return self._getSomeTypeDocumentsAsDict(searchtype=self._cache, with_id=with_id, users=users, **kwargs)
-
-    def getCacheDocuments(self, resource=None, dataFormat=None, type=None, **desc):
-        """
-            Return a list of cached documents. Allow filtering with queries.
-
-            Each results is list of :class:`.document.metadataDocument.MetadataFrame`.
-
-
-        Parameters
-        ----------
-        resource: str, optional
-
-        dataFormat: str, optional
-        type: str, optional
-
-        desc: key-value
-            A key-value list for the filtering of the documents.
-
-
-        Returns
-        -------
-            A list of :class:`.document.metadataDocument.MetadataFrame`.
-
-
-        """
-
-        return self._getSomeTypeDocuments(searchtype=self._cache, resource=resource, dataFormat=dataFormat, type=type, **desc)
-
-    def addCacheDocument(self, resource="", dataFormat="string", type="", desc={}, users=None):
-        return self._addSomeTypeDocuments(searchtype=self._cache, resource=resource, dataFormat=dataFormat, type=type, desc=desc, users=users)
-
-    def deleteCacheDocuments(self, users=None, **kwargs):
-        """
-            Delete all the cache documents that fulfill the criteria.
-            This will **not** delete the resource from the disk.
-
-
-        Parameters
-        ----------
-        kwargs: key-value
-            The filters.
-
-        Returns
-        -------
-            The documents that were deleted.
-        """
-
-        return self._deleteSomeTypeDocuments(searchtype=self._cache, dbname=users, **kwargs)
-
-
-class ProjectMultiDBPublic(ProjectMultiDB):
-    """
-        A multi-project db, but adds the Public (or public) to the search db list.
-
-        The class accepts the default public project name.
-
-    """
-    def __init__(self, projectName, publicProjectName, databaseNameList=None, useAll=False):
-        """
-            Initializes the search list of the DB.
-
-            The class is initiated with the default project name for the public DB
-            and the list of DB's and project names to look for.
-
-            The public is initiated as the first DB to look in.
-
-        Parameters:
-        -----------
-
-         projectName: str, dict
-            The project name (if str).
-            if dict, the map of project name for a DB.
-
-         publicProjectName: str
-                The project name in the public DB.
-         databaseNameList: str, list of str
-                The name of the DB to look in (except for public).
-                Can be a str or a list.
-
-         useAll: bool
-                If true, return a union of all the results from all the DB.
-
-        """
-        projectNamesDict = dict()
-        dbListNames = []
-        if ('public' in getDBNamesFromJSON()):
-            dbListNames = ['public']
-            projectNamesDict['public'] = publicProjectName
-        if ('Public' in getDBNamesFromJSON()):
-            dbListNames = ['Public']
-            projectNamesDict['Public'] = publicProjectName
-
-        elif isinstance(projectName,dict):
-                projectNamesDict.update(projectName)
-
-        if databaseNameList is None:
-            users = [getpass.getuser()]
-            databaseNameList_full = dbListNames + users
-            if isinstance(projectName, str):
-                for user in numpy.atleast_1d(users):
-                    projectNamesDict[user] = projectName
-        else:
-            if isinstance(projectName, str):
-                for user in numpy.atleast_1d(databaseNameList):
-                    projectNamesDict[user] = projectName
-            databaseNameList_full = dbListNames + list(numpy.atleast_1d(databaseNameList))
-        super().__init__(projectNamesDict,databaseNameList=databaseNameList_full, useAll=useAll)
-=======
->>>>>>> 58b9d63e
