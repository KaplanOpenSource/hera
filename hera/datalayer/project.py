--- conflicted
+++ resolved
@@ -117,48 +117,10 @@
         """
         self._projectName = projectName
 
-<<<<<<< HEAD
-        self._measurements  = Measurements_Collection(user=databaseName)
-        self._cache      = Cache_Collection(user=databaseName)
-        self._simulations   = Simulations_Collection(user=databaseName)
-
-        self._setLogger()
-
-    def getConfig(self):
-        """
-        Returns the config document's description.
-        If there is no config document, return None.
-        """
-        documents = self.getCacheDocumentsAsDict(type="__config__")
-        if len(documents) == 0:
-            raise KeyError("There is no config document.")
-        else:
-            desc = documents["documents"][0]["desc"]
-        return desc
-
-    def setConfig(self, config):
-        """
-        Create a config documnet or updates an existing config document.
-        """
-        documents = self.getCacheDocuments(type="__config__")
-        if len(documents) == 0:
-            self.addCacheDocument(type="__config__",desc=config)
-        else:
-            documents[0].update(desc=config)
-
-    def _setLogger(self):
-        """
-            Set the logger with the name of the class.
-        :return:
-        """
-        name =  ".".join(str(self.__class__)[8:-2].split(".")[1:])
-        self._logger = logging.getLogger(name)
-=======
         self._measurements  = Measurements_Collection(user=user)
         self._cache      = Cache_Collection(user=user)
         self._simulations   = Simulations_Collection(user=user)
         self._all           =   AbstractCollection(user=user)
->>>>>>> 335a4ee5
 
     def getMetadata(self):
         """
