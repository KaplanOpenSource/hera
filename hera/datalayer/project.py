--- conflicted
+++ resolved
@@ -55,22 +55,6 @@
     _cache     = None
     _simulations  = None
 
-<<<<<<< HEAD
-    _logger     = None
-
-    @property
-    def projectName(self):
-        return self._projectName
-
-    def getProjectName(self):
-        return self._projectName
-
-    @property
-    def logger(self):
-        return self._logger
-
-=======
->>>>>>> 9c9a1928
     @property
     def measurements(self):
         """
@@ -131,39 +115,7 @@
         self._measurements  = Measurements_Collection(user=databaseName)
         self._cache      = Cache_Collection(user=databaseName)
         self._simulations   = Simulations_Collection(user=databaseName)
-<<<<<<< HEAD
-
-        self._setLogger()
-
-    def getConfig(self):
-        """
-        Returns the config document's description.
-        If there is no config document, return None.
-        """
-        documents = self.getCacheDocumentsAsDict(type="__config__")
-        return dict()  if len(documents) == 0 else documents[0].desc
-
-
-    def setConfig(self, config):
-        """
-        Create a config documnet or updates an existing config document.
-        """
-        documents = self.getCacheDocuments(type="__config__")
-        if len(documents) == 0:
-            self.addCacheDocument(type="__config__",desc=config)
-        else:
-            documents[0].update(desc=config)
-
-    def _setLogger(self):
-        """
-            Set the logger with the name of the class.
-        :return:
-        """
-        name =  ".".join(str(self.__class__)[8:-2].split(".")[1:])
-        self._logger = logging.getLogger(name)
-=======
         self._all           =   AbstractCollection(user=databaseName)
->>>>>>> 9c9a1928
 
     def getMetadata(self):
         """
@@ -238,31 +190,16 @@
         -  deleteCacheDocuments
 
     """
+    _projectName = None
+
+
     _all = None
     _measurements = None
     _cache     = None
     _simulations  = None
+    _databaseNameList = None
     _useAll = None
 
-<<<<<<< HEAD
-    _logger     = None
-
-    _projectNameDict = None
-
-    @property
-    def logger(self):
-        return self._logger
-
-    def _setLogger(self):
-        """
-            Set the logger with the name of the class.
-        :return:
-        """
-        name =  ".".join(str(self.__class__)[8:-2].split(".")[1:])
-        self._logger = logging.getLogger(name)
-
-=======
->>>>>>> 9c9a1928
 
 
     @property
@@ -298,35 +235,16 @@
         return self._simulations
 
     @property
-    def projectNameDict(self):
-        """
-            return the DB->project name map
-        :return:
-        """
-        return self._projectNameDict
-
-    @projectNameDict.setter
-    def projectNameDict(self, value):
-        """
-            Creates the DB->project name map.
-
-        :param value: str or dict.
-
-                if str, define a map with the default DB (user name)
-                else just use the map passed.
-        :return:
-        """
-        if isinstance(value,str):
-            self._projectNameDict ={getpass.getuser() : value}
-        elif isinstance(value, dict):
-            self._projectNameDict = value
-        else:
-            raise ValueError("project name dict must be str or dict. ")
-
-    @property
-    def databaseNames(self):
-        return [x for x in self.projectNameDict.keys()]
-
+    def databaseName(self):
+        return self._databaseNameList
+
+    @databaseName.setter
+    def databaseName(self, newDatabaseList):
+        self._databaseNameList = newDatabaseList
+        self._measurements  = [Measurements_Collection(user=user) for user in newDatabaseList]
+        self._cache         = [Cache_Collection(user=user) for user in newDatabaseList]
+        self._simulations   = [Simulations_Collection(user=user) for user in newDatabaseList]
+        self._all           = [AbstractCollection(user=user) for user in newDatabaseList]
 
     @property
     def useAll(self):
@@ -338,36 +256,27 @@
 
 
     def getProjectName(self, databaseName=None):
-        """
-            Return the project name of the relevant database.
-
-        :param databaseName: str
-                    The name of the database. Return the name of the default database (the user name)
-                    if None.
-        :return:
-        """
-        if isinstance(self._projectNameDict,str):
-            projectName = self._projectNameDict
-        else:
-            databaseName  = getpass.getuser() if databaseName is None else databaseName
-            projectName = self._projectNameDict[databaseName]
+
+        if databaseName is None:
+            projectName = self._projectName
+        if isinstance(self._projectName,str):
+            projectName = self._projectName
+        else:
+            projectName = self._projectName[databaseName]
 
         return  projectName
 
 
-    def __init__(self, projectNameDict, useAll=False):
+    def __init__(self, projectName, databaseNameList=None, useAll=False):
         """
             Initialize the project.
 
         Parameters
         ----------
 
-        projectNameDict: str, dict .
+        projectName: str, dict .
                 The name of the project.
-
-                if str, use the project name only in the default DB.
-
-                if dict, defines the DB to look in and the corresponding project name.
+                if dict, the project name depends on the database.
 
         databaseNameList: str,list
                 the name of the database to use.
@@ -375,38 +284,30 @@
 
 
         """
-
-<<<<<<< HEAD
-        self._setLogger()
-        self.projectNameDict = projectNameDict
+        self._projectName = projectName
+        self._databaseNameList = numpy.atleast_1d(databaseNameList)
         self._useAll = useAll
-        self._measurements  = dict([(user,Measurements_Collection(user=user)) for user in self.databaseNames])
-        self._cache         = dict([(user,Cache_Collection(user=user)) for user in self.databaseNames])
-        self._simulations   = dict([(user,Simulations_Collection(user=user)) for user in self.databaseNames])
-        self._all           = dict([(user,AbstractCollection(user=user)) for user in self.databaseNames])
-
-
-=======
->>>>>>> 9c9a1928
+        self._measurements  = dict([(user,Measurements_Collection(user=user)) for user in self._databaseNameList])
+        self._cache         = dict([(user,Cache_Collection(user=user)) for user in self._databaseNameList])
+        self._simulations   = dict([(user,Simulations_Collection(user=user)) for user in self._databaseNameList])
+        self._all           = dict([(user,AbstractCollection(user=user)) for user in self._databaseNameList])
+
 
     def getConfig(self):
         """
         Returns the config document's description.
         If there is no config document, return None.
         """
-        documents = self.getCacheDocuments(type="__config__")
-        return dict() if len(documents) == 0 else documents[0].desc
-
-
-<<<<<<< HEAD
-    def setConfig(self, config):
-        """
-        Create a config documnet or updates an existing config document.
-        """
-        documents = self.getCacheDocuments(type="__config__")
+        documents = self.getCacheDocumentsAsDict(type="__config__")
         if len(documents) == 0:
-            self.addCacheDocument(type="__config__",desc=config)
-=======
+            raise KeyError("There is no config document.")
+        else:
+            if type(documents)==list:
+                desc = documents[0]["documents"][0]["desc"]
+            else:
+                desc = documents["documents"][0]["desc"]
+        return desc
+
     def setConfig(self, config, dbName=None):
         """
         Create a config documnet or updates an existing config document.
@@ -421,11 +322,8 @@
             else:
                 dbName = self._databaseNameList[0] if dbName is None else dbName
             self.addCacheDocument(type="__config__", desc=config, users=[dbName])
->>>>>>> 9c9a1928
-        else:
-            doc = documents[0]
-            doc.desc.update(desc=config)
-            documents[0].save()
+        else:
+            documents[0].update(desc=config)
 
     def getMetadata(self):
         """
@@ -462,7 +360,7 @@
             data = searched.getDocuments(projectName=projectName, resource=resource, dataFormat=dataFormat,type=type, **desc)
             if len(data) != 0:
                 if self._useAll:
-                    returnData += data
+                    returnData.append(data)
                 else:
                     returnData = data
                     break
@@ -470,18 +368,20 @@
 
     def _addSomeTypeDocuments(self, searchtype, resource, dataFormat, type, users=None, **desc):
         if users is None:
-            userName = getpass.getuser()
+            if self._databaseNameList[0] == "public" or self._databaseNameList[0] == "Public" and len(self._databaseNameList) > 1:
+                userName = self._databaseNameList[1]
+            else:
+                userName = self._databaseNameList[0]
             projectName = self.getProjectName(userName)
-            ret = searchtype[userName].addDocument(projectName=projectName, resource=resource, dataFormat=dataFormat, type=type, **desc)
+            searchtype[userName].addDocument(projectName=projectName, resource=resource, dataFormat=dataFormat, type=type, **desc)
         else:
             for user in numpy.atleast_1d(users):
                 projectName = self.getProjectName(user)
-                ret = searchtype[user].addDocument(projectName=projectName, resource=resource, dataFormat=dataFormat, type=type, **desc)
-        return ret
+                searchtype[user].addDocument(projectName=projectName, resource=resource, dataFormat=dataFormat, type=type, **desc)
 
     def _deleteSomeTypeDocuments(self, searchtype, users=None, **kwargs):
         if users is None:
-            userName = getpass.getuser()
+            userName = self._databaseNameList[0]
             projectName = self.getProjectName(userName)
             searchtype[userName ].deleteDocuments(projectName=projectName, **kwargs)
         else:
@@ -533,39 +433,53 @@
         The class accepts the default public project name.
 
     """
-    def __init__(self, projectName, publicProjectName, useAll=False):
-        """
-            Initializing a multi-database project that has in data in a Public database.
-
-
+    def __init__(self, projectName, publicProjectName, databaseNameList=None, useAll=False):
+        """
+            Initializes the search list of the DB.
+
+            The class is initiated with the default project name for the public DB
+            and the list of DB's and project names to look for.
+
+            The public is initiated as the first DB to look in.
 
         Parameters:
         -----------
 
          projectName: str, dict
-            if Str, look only in the default database (the name of the user)
-            using that project name.
-
-            if dict, the map of project name -> DB. will define the DB to look in.
+            The project name (if str).
+            if dict, the map of project name for a DB.
 
          publicProjectName: str
                 The project name in the public DB.
+         databaseNameList: str, list of str
+                The name of the DB to look in (except for public).
+                Can be a str or a list.
 
          useAll: bool
                 If true, return a union of all the results from all the DB.
 
         """
-        if isinstance(projectName,str):
-            projectNamesDict = {getpass.getuser() : projectName}
-        elif isinstance(projectName,dict):
-            projectNamesDict = projectName
-        else:
-            raise ValueError(f"projectName must be str or dict, not {type(projectName)}")
-
-
-        if 'public' in getDBNamesFromJSON():
+        projectNamesDict = dict()
+        dbListNames = []
+        if ('public' in getDBNamesFromJSON()):
+            dbListNames = ['public']
             projectNamesDict['public'] = publicProjectName
         if ('Public' in getDBNamesFromJSON()):
+            dbListNames = ['Public']
             projectNamesDict['Public'] = publicProjectName
 
-        super().__init__(projectNamesDict, useAll=useAll)+        elif isinstance(projectName,dict):
+                projectNamesDict.update(projectName)
+
+        if databaseNameList is None:
+            users = [getpass.getuser()]
+            databaseNameList_full = dbListNames + users
+            if isinstance(projectName, str):
+                for user in numpy.atleast_1d(users):
+                    projectNamesDict[user] = projectName
+        else:
+            if isinstance(projectName, str):
+                for user in numpy.atleast_1d(databaseNameList):
+                    projectNamesDict[user] = projectName
+            databaseNameList_full = dbListNames + list(numpy.atleast_1d(databaseNameList))
+        super().__init__(projectNamesDict,databaseNameList=databaseNameList_full, useAll=useAll)