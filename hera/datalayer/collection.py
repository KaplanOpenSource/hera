# from .document.metadataDocument import Metadata,Measurements,Simulations,Analysis,Projects
from . import getDBObject
from mongoengine import ValidationError, MultipleObjectsReturned, DoesNotExist
import warnings


class AbstractCollection(object):
    _metadataCol = None
    _type = None

    @property
    def type(self):
        return self._type

    def __init__(self, ctype=None, user=None):
        self._type = ctype
        self._metadataCol = getDBObject('Metadata', user) if self.type is None else getDBObject(ctype, user)

    def getDocumentsAsDict(self, projectName, with_id=False, **kwargs):
        dictList = [doc.asDict(with_id=with_id) for doc in self.getDocuments(projectName=projectName, **kwargs)]
        return dict(documents=dictList)

    def getDocuments(self, projectName, resource=None, dataFormat=None, type=None, **desc):
        """
        Get the documents satisfies the given query.
        If projectName is None search over all projects.

        :param projectName:
        :param resource:
        :param dataFormat:
        :param type:
        :param desc:
        :return:
        """
        query = {}
        if resource is not None:
            query['resource'] = resource
        if dataFormat is not None:
            query['dataFormat'] = dataFormat
        if type is not None:
            query['type'] = type
        if projectName is not None:
            query['projectName'] = projectName
        for key, value in desc.items():
                query['desc__%s' % key] = value
        return self._metadataCol.objects(**query)

    def getAllDocuments(self):
        return self._metadataCol.objects()

    def _getAllValueByKey(self, key, **query):
        return [doc[key] for doc in self.getAllDocuments(**query)]

    def getProjectList(self):
        return self._getAllValueByKey('projectName')

    def getDocumentByID(self, id):
        return self._metadataCol.objects.get(id=id)

    def addDocument(self, **kwargs):
<<<<<<< HEAD
        """
            Adds a record to the mongodb.

            The record must have a type field that will
            define the type of the record.

            A type can be
                - type:

        :param kwargs:
        :return:
        """
        # if self.type is not None:
        #     kwargs['type'] = self.type
        if 'desc__type' in kwargs or 'type' in kwargs['desc']:
=======
        if 'desc__type' in kwargs or ('desc' in kwargs and 'type' in kwargs['desc']):
>>>>>>> 7dd89621
            raise KeyError("'type' key can't be in the desc")
        try:
            self._metadataCol(**kwargs).save()
        except ValidationError:
            raise ValidationError("Not all of the required fields are delivered "
                                  "or one of the fields type is not proper.")

    def addDocumentFromJSON(self, json_data):
        self._metadataCol.from_json(json_data).save()

    def deleteDocuments(self, projectName, **kwargs):
        for doc in self.getDocuments(projectName=projectName, **kwargs):
            doc.delete()

    def deleteDocumentByID(self, id):
        self.getDocumentByID(id=id).delete()

    def getData(self, projectName, usePandas=None, **kwargs):
        """
        Returns the data by the given parameters.

        :param projectName: The name of the project.
        :param usePandas: Return the data as pandas if True, dask if False. Default is None, and returns the data depends on the data format.
        :param kwargs: Other properties of the data.
        :return: pandas/dask dataframe.
        """
        warnings.warn('getData is going to be deprecated in the next version.'
                      'use getDocuments to get documents and use getData of the document object' ,DeprecationWarning)
        docList = self.getDocuments(projectName=projectName, **kwargs)
        if usePandas is None:
            return [doc.getData() for doc in docList]
        else:
            return [doc.getData(usePandas=usePandas) for doc in docList]


class Measurements_Collection(AbstractCollection):

    def __init__(self, user=None):
        super().__init__(ctype='Measurements', user=user)
    #
    # def meta(self):
    #     return self._metadataCol


class Simulations_Collection(AbstractCollection):

    def __init__(self, user=None):
        super().__init__(ctype='Simulations', user=user)


class Analysis_Collection(AbstractCollection):

    def __init__(self, user=None):
        super().__init__(ctype='Analysis', user=user)<|MERGE_RESOLUTION|>--- conflicted
+++ resolved
@@ -58,25 +58,7 @@
         return self._metadataCol.objects.get(id=id)
 
     def addDocument(self, **kwargs):
-<<<<<<< HEAD
-        """
-            Adds a record to the mongodb.
-
-            The record must have a type field that will
-            define the type of the record.
-
-            A type can be
-                - type:
-
-        :param kwargs:
-        :return:
-        """
-        # if self.type is not None:
-        #     kwargs['type'] = self.type
-        if 'desc__type' in kwargs or 'type' in kwargs['desc']:
-=======
         if 'desc__type' in kwargs or ('desc' in kwargs and 'type' in kwargs['desc']):
->>>>>>> 7dd89621
             raise KeyError("'type' key can't be in the desc")
         try:
             self._metadataCol(**kwargs).save()
